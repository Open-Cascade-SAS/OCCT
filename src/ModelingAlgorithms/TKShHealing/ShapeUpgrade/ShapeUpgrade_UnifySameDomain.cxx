// Created on: 2012-06-09
// Created by: jgv@ROLEX
// Copyright (c) 2012-2014 OPEN CASCADE SAS
//
// This file is part of Open CASCADE Technology software library.
//
// This library is free software; you can redistribute it and/or modify it under
// the terms of the GNU Lesser General Public License version 2.1 as published
// by the Free Software Foundation, with special exception defined in the file
// OCCT_LGPL_EXCEPTION.txt. Consult the file LICENSE_LGPL_21.txt included in OCCT
// distribution for complete text of the license and disclaimer of any warranty.
//
// Alternatively, this file may be used under the terms of Open CASCADE
// commercial license or contractual agreement.

#include <ShapeUpgrade_UnifySameDomain.hxx>

#include <BRep_Builder.hxx>
#include <Standard_NullObject.hxx>
#include <BRep_Tool.hxx>
#include <BRepLib.hxx>
#include <BRepTopAdaptor_TopolTool.hxx>
#include <GC_MakeCircle.hxx>
#include <Geom2d_Circle.hxx>
#include <GCE2d_MakeLine.hxx>
#include <Geom2d_TrimmedCurve.hxx>
#include <Geom2dConvert.hxx>
#include <Geom2dConvert_CompCurveToBSplineCurve.hxx>
#include <Geom_BezierCurve.hxx>
#include <Geom_BSplineCurve.hxx>
#include <Geom_BSplineSurface.hxx>
#include <Geom_Circle.hxx>
#include <Geom_Ellipse.hxx>
#include <Geom_CylindricalSurface.hxx>
#include <Geom_ElementarySurface.hxx>
#include <Geom_Line.hxx>
#include <Geom_Plane.hxx>
#include <Geom_RectangularTrimmedSurface.hxx>
#include <Geom_Surface.hxx>
#include <Geom_SurfaceOfLinearExtrusion.hxx>
#include <Geom_SurfaceOfRevolution.hxx>
#include <Geom_SweptSurface.hxx>
#include <Geom_TrimmedCurve.hxx>
#include <GeomConvert.hxx>
#include <GeomConvert_ApproxSurface.hxx>
#include <GeomConvert_CompCurveToBSplineCurve.hxx>
#include <GeomLib_IsPlanarSurface.hxx>
#include <gp_Cylinder.hxx>
#include <gp_Dir.hxx>
#include <gp_Lin.hxx>
#include <IntPatch_ImpImpIntersection.hxx>
#include <ShapeAnalysis_Edge.hxx>
#include <ShapeAnalysis_WireOrder.hxx>
#include <ShapeAnalysis_Surface.hxx>
#include <ShapeBuild_ReShape.hxx>
#include <ShapeConstruct_ProjectCurveOnSurface.hxx>
#include <ShapeFix_Face.hxx>
#include <ShapeFix_Shell.hxx>
#include <ShapeFix_Wire.hxx>
#include <Standard_NullValue.hxx>
#include <Standard_Type.hxx>
#include <TColGeom2d_Array1OfBSplineCurve.hxx>
#include <TColGeom2d_HArray1OfBSplineCurve.hxx>
#include <TColGeom2d_SequenceOfBoundedCurve.hxx>
#include <TColGeom2d_SequenceOfCurve.hxx>
#include <TColGeom_Array1OfBSplineCurve.hxx>
#include <TColGeom_HArray1OfBSplineCurve.hxx>
#include <TColGeom_SequenceOfSurface.hxx>
#include <TColStd_Array1OfReal.hxx>
#include <TColStd_MapOfInteger.hxx>
#include <TColStd_SequenceOfBoolean.hxx>
#include <TopExp.hxx>
#include <TopExp_Explorer.hxx>
#include <TopoDS.hxx>
#include <TopoDS_Edge.hxx>
#include <TopoDS_Face.hxx>
#include <TopoDS_Shape.hxx>
#include <TopTools_IndexedDataMapOfShapeListOfShape.hxx>
#include <TopTools_IndexedMapOfShape.hxx>
#include <TopTools_MapOfShape.hxx>
#include <TopTools_SequenceOfShape.hxx>
#include <gp_Circ.hxx>
#include <BRepAdaptor_Curve.hxx>
#include <BRepAdaptor_Curve2d.hxx>
#include <BRepAdaptor_Surface.hxx>
#include <gp_Vec2d.hxx>
#include <Extrema_ExtPS.hxx>
#include <BRepTools.hxx>
#include <BRepTopAdaptor_FClass2d.hxx>
#include <ElCLib.hxx>
#include <BRepBuilderAPI_MakeEdge.hxx>
#include <ElSLib.hxx>
#include <GeomProjLib.hxx>

IMPLEMENT_STANDARD_RTTIEXT(ShapeUpgrade_UnifySameDomain, Standard_Transient)

static Standard_Boolean IsOnSingularity(const TopTools_ListOfShape& theEdgeList)
{
  TopTools_ListIteratorOfListOfShape anItl(theEdgeList);
  for (; anItl.More(); anItl.Next())
  {
    const TopoDS_Edge& anEdge = TopoDS::Edge(anItl.Value());
    if (BRep_Tool::Degenerated(anEdge))
      return Standard_True;
  }

  return Standard_False;
}

//=======================================================================
// function : IsUiso
// purpose  : only for seam edges assumed to be U- or V- isolines
//=======================================================================
static Standard_Boolean IsUiso(const TopoDS_Edge& theEdge, const TopoDS_Face& theFace)
{
  BRepAdaptor_Curve2d aBAcurve2d(theEdge, theFace);
  gp_Pnt2d            aP2d;
  gp_Vec2d            aVec;
  aBAcurve2d.D1(aBAcurve2d.FirstParameter(), aP2d, aVec);
  return (Abs(aVec.Y()) > Abs(aVec.X()));
}

static Standard_Boolean IsLinear(const BRepAdaptor_Curve& theBAcurve, gp_Dir& theDir)
{
  GeomAbs_CurveType aType = theBAcurve.GetType();

  if (aType == GeomAbs_Line)
  {
    theDir = theBAcurve.Line().Position().Direction();
    return Standard_True;
  }

  if ((aType == GeomAbs_BezierCurve || aType == GeomAbs_BSplineCurve) && theBAcurve.NbPoles() == 2)
  {
    gp_Pnt aFirstPnt = theBAcurve.Value(theBAcurve.FirstParameter());
    gp_Pnt aLastPnt  = theBAcurve.Value(theBAcurve.LastParameter());
    theDir           = gp_Vec(aFirstPnt, aLastPnt);
    return Standard_True;
  }

  return Standard_False;
}

static void SplitWire(const TopoDS_Wire&                theWire,
                      const TopoDS_Face&                theFace,
                      const TopTools_IndexedMapOfShape& theVmap,
                      TopTools_SequenceOfShape&         theWireSeq);

static Standard_Real TrueValueOfOffset(const Standard_Real theValue, const Standard_Real thePeriod)
{
  if (theValue > 0.)
    return thePeriod;

  return (-thePeriod);
}

//=======================================================================
// function : GetFaceFromSeq
// purpose  : gets a face from the sequence that has a common boundary
//           with already got <theUsedFaces>. If it is possible,
//           gets a face that has a common boundary in 2D space too
//           (excludes seam edges).
//           <theIndFace> returns the Index of the face in the sequence.
//=======================================================================
static TopoDS_Face GetFaceFromSeq(const TopTools_SequenceOfShape&                  theFaces,
                                  const TopoDS_Face&                               theRefFace,
                                  const TopTools_IndexedDataMapOfShapeListOfShape& theMapEF,
                                  TopTools_IndexedMapOfShape&                      theUsedFaces,
                                  Standard_Integer&                                theIndFace)
{
  if (theUsedFaces.IsEmpty())
  {
    theIndFace = 1;
    theUsedFaces.Add(theFaces(1));
    return TopoDS::Face(theFaces(1));
  }

  TopoDS_Edge aSeamEdge;
  TopoDS_Face aTargetFace;
  for (Standard_Integer ii = 1; ii <= theUsedFaces.Extent(); ii++)
  {
    const TopoDS_Face& aUsedFace = TopoDS::Face(theUsedFaces(ii));
    TopExp_Explorer    anExplo(aUsedFace, TopAbs_EDGE);
    for (; anExplo.More(); anExplo.Next())
    {
      const TopoDS_Edge&          anEdge    = TopoDS::Edge(anExplo.Current());
      const TopTools_ListOfShape& aFaceList = theMapEF.FindFromKey(anEdge);
      if (aFaceList.Extent() < 2)
        continue;

      const TopoDS_Face& aFace = (aFaceList.First().IsSame(aUsedFace))
                                   ? TopoDS::Face(aFaceList.Last())
                                   : TopoDS::Face(aFaceList.First());

      if (theUsedFaces.Contains(aFace))
        continue;

      if (BRep_Tool::IsClosed(anEdge, theRefFace))
      {
        aSeamEdge = anEdge;
        continue;
      }

      aTargetFace = aFace;
      break;
    }
    if (aTargetFace.IsNull() && !aSeamEdge.IsNull())
    {
      const TopTools_ListOfShape& aFaceList = theMapEF.FindFromKey(aSeamEdge);
      aTargetFace = (aFaceList.First().IsSame(aUsedFace)) ? TopoDS::Face(aFaceList.Last())
                                                          : TopoDS::Face(aFaceList.First());
    }
    if (!aTargetFace.IsNull())
      break;
  }

  theUsedFaces.Add(aTargetFace);
  for (Standard_Integer ii = 2; ii <= theFaces.Length(); ii++)
    if (theFaces(ii).IsSame(aTargetFace))
    {
      theIndFace = ii;
      break;
    }

  return aTargetFace;
}

//=================================================================================================

static void UpdateBoundaries(const Handle(Geom2d_Curve)& thePCurve,
                             const Standard_Real         theFirst,
                             const Standard_Real         theLast,
                             const Standard_Integer      theIndCoord,
                             Standard_Real&              theMinCoord,
                             Standard_Real&              theMaxCoord)
{
  const Standard_Integer NbSamples = 4;
  Standard_Real          Delta     = (theLast - theFirst) / NbSamples;

  for (Standard_Integer i = 0; i <= NbSamples; i++)
  {
    Standard_Real aParam = theFirst + i * Delta;
    gp_Pnt2d      aPoint = thePCurve->Value(aParam);

    if (aPoint.Coord(theIndCoord) < theMinCoord)
      theMinCoord = aPoint.Coord(theIndCoord);

    if (aPoint.Coord(theIndCoord) > theMaxCoord)
      theMaxCoord = aPoint.Coord(theIndCoord);
  }
}

static Standard_Boolean TryMakeLine(const Handle(Geom2d_Curve)& thePCurve,
                                    const Standard_Real         theFirst,
                                    const Standard_Real         theLast,
                                    Handle(Geom2d_Line)&        theLine)
{
  gp_Pnt2d      aFirstPnt = thePCurve->Value(theFirst);
  gp_Pnt2d      aLastPnt  = thePCurve->Value(theLast);
  gp_Vec2d      aVec(aFirstPnt, aLastPnt);
  Standard_Real aSqLen      = aVec.SquareMagnitude();
  Standard_Real aSqParamLen = (theLast - theFirst) * (theLast - theFirst);
  if (Abs(aSqLen - aSqParamLen) > Precision::Confusion())
    return Standard_False;

  gp_Dir2d aDir     = aVec;
  gp_Vec2d anOffset = -aDir;
  anOffset *= theFirst;
  gp_Pnt2d anOrigin = aFirstPnt.Translated(anOffset);
  gp_Lin2d aLin(anOrigin, aDir);

  const Standard_Integer NbSamples = 10;
  Standard_Real          aDelta    = (theLast - theFirst) / NbSamples;
  for (Standard_Integer i = 1; i < NbSamples; i++)
  {
    Standard_Real aParam = theFirst + i * aDelta;
    gp_Pnt2d      aPnt   = thePCurve->Value(aParam);
    Standard_Real aDist  = aLin.Distance(aPnt);
    if (aDist > Precision::Confusion())
      return Standard_False;
  }

  theLine = new Geom2d_Line(aLin);
  return Standard_True;
}

// Removes the specified edge from the vertex to edge map.
// @param theEdge The edge to remove.
// @param theVertexToEdges The map of vertices to edges.
// @return True if the edge was removed, false otherwise.
static bool RemoveEdgeFromMap(const TopoDS_Edge&                         theEdge,
                              TopTools_IndexedDataMapOfShapeListOfShape& theVertexToEdges)
{
  bool          anIsRemoved = false;
  TopoDS_Vertex aFirstVertex;
  TopoDS_Vertex aLastVertex;
  TopExp::Vertices(theEdge, aFirstVertex, aLastVertex);
  for (const auto& aVertex : {aFirstVertex, aLastVertex})
  {
    if (!theVertexToEdges.Contains(aVertex))
    {
      continue;
    }
    TopTools_ListOfShape&              aVertexEdges = theVertexToEdges.ChangeFromKey(aVertex);
    TopTools_ListIteratorOfListOfShape anEdgesIter(aVertexEdges);
    while (anEdgesIter.More())
    {
      const TopoDS_Shape& anEdge = anEdgesIter.Value();
      if (anEdge.IsSame(theEdge))
      {
        anIsRemoved = true;
        aVertexEdges.Remove(anEdgesIter);
      }
      else
      {
        anEdgesIter.Next();
      }
    }
  }
  return anIsRemoved;
}

static Standard_Real ComputeMinEdgeSize(const TopTools_SequenceOfShape& theEdges,
                                        const TopoDS_Face&              theRefFace,
                                        TopTools_MapOfShape&            theEdgesMap)
{
  Standard_Real MinSize = RealLast();

  for (Standard_Integer ind = 1; ind <= theEdges.Length(); ind++)
  {
    const TopoDS_Edge& anEdge = TopoDS::Edge(theEdges(ind));
    theEdgesMap.Add(anEdge);
    TopoDS_Vertex V1, V2;
    TopExp::Vertices(anEdge, V1, V2);
    BRepAdaptor_Curve2d BAcurve2d(anEdge, theRefFace);
    gp_Pnt2d            FirstP2d = BAcurve2d.Value(BAcurve2d.FirstParameter());
    gp_Pnt2d            LastP2d  = BAcurve2d.Value(BAcurve2d.LastParameter());
    Standard_Real       aSqDist;
    if (V1.IsSame(V2) && !BRep_Tool::Degenerated(anEdge))
    {
      gp_Pnt2d MidP2d =
        BAcurve2d.Value((BAcurve2d.FirstParameter() + BAcurve2d.LastParameter()) / 2);
      aSqDist = FirstP2d.SquareDistance(MidP2d);
    }
    else
      aSqDist = FirstP2d.SquareDistance(LastP2d);
    if (aSqDist < MinSize)
      MinSize = aSqDist;
  }
  MinSize = Sqrt(MinSize);
  return MinSize;
}

//=======================================================================
// function : FindCoordBounds
// purpose  : Searching for origin of U in 2d space
//           Returns Standard_False if could not find curve on surface
//           Returns Standard_True if succeed
//=======================================================================
static Standard_Boolean FindCoordBounds(const TopTools_SequenceOfShape&                  theFaces,
                                        const TopoDS_Face&                               theRefFace,
                                        const TopTools_IndexedDataMapOfShapeListOfShape& theMapEF,
                                        const TopTools_MapOfShape& theEdgesMap,
                                        const Standard_Integer     theIndCoord,
                                        const Standard_Real        thePeriod,
                                        Standard_Real&             theMinCoord,
                                        Standard_Real&             theMaxCoord,
                                        Standard_Integer&          theNumberOfIntervals,
                                        Standard_Integer&          theIndFaceMax)
{
  NCollection_Sequence<std::pair<Standard_Real, Standard_Real>> aPairSeq;

  Standard_Real aSimpleMax = RealFirst();
  theIndFaceMax            = 0;

  TopTools_IndexedMapOfShape aUsedFaces;
  TopoDS_Face                aLastFace;
  for (Standard_Integer ii = 1; ii <= theFaces.Length(); ii++)
  {
    Standard_Integer anIndFace = 0;
    // Get a face bordering with previous ones
    TopoDS_Face     aFace = GetFaceFromSeq(theFaces, theRefFace, theMapEF, aUsedFaces, anIndFace);
    Standard_Real   aMinCoord = RealLast(), aMaxCoord = RealFirst();
    TopExp_Explorer Explo(aFace, TopAbs_EDGE);
    for (; Explo.More(); Explo.Next())
    {
      const TopoDS_Edge& anEdge = TopoDS::Edge(Explo.Current());
      if (!theEdgesMap.Contains(anEdge))
        continue;
      Standard_Real        fpar, lpar;
      Handle(Geom2d_Curve) aPCurve = BRep_Tool::CurveOnSurface(anEdge, theRefFace, fpar, lpar);
      if (aPCurve.IsNull())
      {
        return Standard_False;
      }
      UpdateBoundaries(aPCurve, fpar, lpar, theIndCoord, aMinCoord, aMaxCoord);
    }

    if (Precision::IsInfinite(aMinCoord) || Precision::IsInfinite(aMaxCoord))
      continue;

    if (aMaxCoord > aSimpleMax)
    {
      aSimpleMax    = aMaxCoord;
      theIndFaceMax = anIndFace;
    }

    // Insert new interval (aMinCoord, aMaxCoord) into sequence of intervals
    Standard_Boolean anIsInInterval = Standard_False;
    for (Standard_Integer jj = 1; jj <= aPairSeq.Length(); jj++)
    {
      Standard_Real aLocalMin = aPairSeq(jj).first;
      Standard_Real aLocalMax = aPairSeq(jj).second;
      if (aMinCoord >= aLocalMin && aMinCoord <= aLocalMax && aMaxCoord >= aLocalMin
          && aMaxCoord <= aLocalMax)
      {
        anIsInInterval = Standard_True;
        break;
      }

      if (aMinCoord < aLocalMin && (aMaxCoord >= aLocalMin && aMaxCoord <= aLocalMax))
      {
        aPairSeq(jj).first = aMinCoord;
        anIsInInterval     = Standard_True;
        break;
      }
      else if (aMinCoord < aLocalMin && aMaxCoord > aLocalMax)
      {
        aPairSeq(jj).first  = aMinCoord;
        aPairSeq(jj).second = aMaxCoord;
        anIsInInterval      = Standard_True;
        break;
      }
      else if ((aMinCoord >= aLocalMin && aMinCoord <= aLocalMax) && aMaxCoord > aLocalMax)
      {
        aPairSeq(jj).second = aMaxCoord;
        anIsInInterval      = Standard_True;
        break;
      }
    }
    if (!anIsInInterval)
    {
      std::pair<Standard_Real, Standard_Real> anInterval(aMinCoord, aMaxCoord);
      if (!aPairSeq.IsEmpty() && aMaxCoord < aPairSeq(1).first)
        aPairSeq.Prepend(anInterval);
      else
        aPairSeq.Append(anInterval);
    }
  }

  theNumberOfIntervals = aPairSeq.Length();

  if (aPairSeq.Length() == 2)
  {
    theMinCoord = aPairSeq(2).first - thePeriod;
  }
  else if (aPairSeq.Length() > 0)
  {
    theMinCoord = aPairSeq(1).first;
  }
  else
  {
    return Standard_False;
  }

  theMaxCoord = aPairSeq(1).second;
  return Standard_True;
}

//==================================================================================================

// Returns the start and end points of the edge in parametric space of the face.
// The orientation of the edge is taken into account, so the start and end points
// will be swapped if the edge has a reversed orientation.
// @param theEdge The edge to get the points from.
// @param theRefFace The reference face to get the parametric points.
// @return A pair of points representing the start and end points of the edge in parametric space.
static std::pair<gp_Pnt2d, gp_Pnt2d> getCurveParams(const TopoDS_Edge& theEdge,
                                                    const TopoDS_Face& theRefFace)
{
  BRepAdaptor_Curve2d aCurveAdaptor(theEdge, theRefFace);
  Standard_Real       aFirstParam = aCurveAdaptor.FirstParameter();
  Standard_Real       aLastParam  = aCurveAdaptor.LastParameter();
  if (theEdge.Orientation() != TopAbs_FORWARD)
  {
    std::swap(aFirstParam, aLastParam);
  }

  const gp_Pnt2d aFirstPoint = aCurveAdaptor.Value(aFirstParam);
  const gp_Pnt2d aLastPoint  = aCurveAdaptor.Value(aLastParam);
  return {aFirstPoint, aLastPoint};
}

//==================================================================================================

static void RelocatePCurvesToNewUorigin(
  const TopTools_SequenceOfShape&                          theEdges,
  const TopoDS_Shape&                                      theFirstFace,
  const TopoDS_Face&                                       theRefFace,
  const Standard_Real                                      theCoordTol,
  const Standard_Integer                                   theIndCoord,
  const Standard_Real                                      thePeriod,
  TopTools_IndexedDataMapOfShapeListOfShape&               theVEmap,
  NCollection_DataMap<TopoDS_Shape, Handle(Geom2d_Curve)>& theEdgeNewPCurve,
  TopTools_MapOfShape&                                     theUsedEdges)
{
  TopTools_MapOfShape anEdgesOfFirstFace;
  TopExp::MapShapes(theFirstFace, anEdgesOfFirstFace);

  for (;;) // walk by contours
  {
    // try to find the start edge that:
    // 1. belongs to outer edges of first face;
    // 2. has minimum U-coord of its start point
    TopoDS_Edge        aStartEdge;
    TopAbs_Orientation anOrientation = TopAbs_FORWARD;
    Standard_Real      aCoordMin     = RealLast();
    for (Standard_Integer anEdgeIndex = 1; anEdgeIndex <= theEdges.Length(); ++anEdgeIndex)
    {
      const TopoDS_Edge& anEdge = TopoDS::Edge(theEdges(anEdgeIndex));
      if (theUsedEdges.Contains(anEdge))
      {
        continue;
      }

      if (!anEdgesOfFirstFace.Contains(anEdge))
      {
        continue;
      }

      if (aStartEdge.IsNull())
      {
        aStartEdge                             = anEdge;
        const auto&& [aFirstPoint, aLastPoint] = getCurveParams(anEdge, theRefFace);
        if (aFirstPoint.Coord(theIndCoord) < aLastPoint.Coord(theIndCoord))
        {
          aCoordMin     = aFirstPoint.Coord(theIndCoord);
          anOrientation = TopAbs_FORWARD;
        }
        else
        {
          aCoordMin     = aLastPoint.Coord(theIndCoord);
          anOrientation = TopAbs_REVERSED;
        }
<<<<<<< HEAD
      } // if (EdgesOfFirstFace.Contains(anEdge))
    }   // for (Standard_Integer ii = 1; ii <= edges.Length(); ii++)
=======
      }
      else
      {
        const auto&& [aFirstPoint, aLastPoint] = getCurveParams(anEdge, theRefFace);
        if (aFirstPoint.Coord(theIndCoord) < aCoordMin)
        {
          aStartEdge    = anEdge;
          aCoordMin     = aFirstPoint.Coord(theIndCoord);
          anOrientation = TopAbs_FORWARD;
        }
        if (aLastPoint.Coord(theIndCoord) < aCoordMin)
        {
          aStartEdge    = anEdge;
          aCoordMin     = aLastPoint.Coord(theIndCoord);
          anOrientation = TopAbs_REVERSED;
        }
      }
    }
>>>>>>> 06f6a5af

    if (aStartEdge.IsNull()) // all contours are passed
    {
      break;
    }

    TopoDS_Edge          aCurrentEdge = aStartEdge;
    Standard_Real        anEdgeStartParam, anEdgeEndParam;
    Handle(Geom2d_Curve) CurPCurve =
      BRep_Tool::CurveOnSurface(aCurrentEdge, theRefFace, anEdgeStartParam, anEdgeEndParam);
    CurPCurve = new Geom2d_TrimmedCurve(CurPCurve, anEdgeStartParam, anEdgeEndParam);
    theEdgeNewPCurve.Bind(aCurrentEdge, CurPCurve);
    if (aCurrentEdge.Orientation() == TopAbs_REVERSED)
    {
      std::swap(anEdgeStartParam, anEdgeEndParam);
    }
    Standard_Real CurParam = (anOrientation == TopAbs_FORWARD) ? anEdgeEndParam : anEdgeStartParam;
    gp_Pnt2d      CurPoint = CurPCurve->Value(CurParam);

    for (;;) // collect pcurves of a contour
    {
      if (!RemoveEdgeFromMap(aCurrentEdge, theVEmap))
      {
        break; // end of contour in 2d
      }
      theUsedEdges.Add(aCurrentEdge);
      TopoDS_Vertex CurVertex = (anOrientation == TopAbs_FORWARD)
                                  ? TopExp::LastVertex(aCurrentEdge, Standard_True)
                                  : TopExp::FirstVertex(aCurrentEdge, Standard_True);

      const TopTools_ListOfShape& Elist = theVEmap.FindFromKey(CurVertex);
      if (Elist.IsEmpty())
      {
        break; // end of contour in 3d
      }

      for (TopTools_ListIteratorOfListOfShape itl(Elist); itl.More(); itl.Next())
      {
        const TopoDS_Edge& anEdge = TopoDS::Edge(itl.Value());
        if (anEdge.IsSame(aCurrentEdge))
        {
          continue;
        }

        TopoDS_Vertex aFirstVertex = (anOrientation == TopAbs_FORWARD)
                                       ? TopExp::FirstVertex(anEdge, Standard_True)
                                       : TopExp::LastVertex(anEdge, Standard_True);
        if (!aFirstVertex.IsSame(CurVertex)) // may be if CurVertex is deg.vertex
        {
          continue;
        }

        Handle(Geom2d_Curve) aPCurve =
          BRep_Tool::CurveOnSurface(anEdge, theRefFace, anEdgeStartParam, anEdgeEndParam);
        aPCurve = new Geom2d_TrimmedCurve(aPCurve, anEdgeStartParam, anEdgeEndParam);
        if (anEdge.Orientation() == TopAbs_REVERSED)
        {
          std::swap(anEdgeStartParam, anEdgeEndParam);
        }
        Standard_Real aParam =
          (anOrientation == TopAbs_FORWARD) ? anEdgeStartParam : anEdgeEndParam;
        gp_Pnt2d      aPoint   = aPCurve->Value(aParam);
        Standard_Real anOffset = CurPoint.Coord(theIndCoord) - aPoint.Coord(theIndCoord);
        if (!(Abs(anOffset) < theCoordTol || Abs(Abs(anOffset) - thePeriod) < theCoordTol))
        {
          continue; // may be if CurVertex is deg.vertex
        }

        if (Abs(anOffset) > thePeriod / 2)
        {
          anOffset = TrueValueOfOffset(anOffset, thePeriod);
          gp_Vec2d aVec;
          if (theIndCoord == 1)
            aVec.SetCoord(anOffset, 0.);
          else
            aVec.SetCoord(0., anOffset);
          Handle(Geom2d_Curve) aNewPCurve = Handle(Geom2d_Curve)::DownCast(aPCurve->Copy());
          aNewPCurve->Translate(aVec);
          aPCurve = aNewPCurve;
        }
        theEdgeNewPCurve.Bind(anEdge, aPCurve);
        aCurrentEdge             = anEdge;
        TopAbs_Orientation CurOr = TopAbs::Compose(anOrientation, aCurrentEdge.Orientation());
        CurParam = (CurOr == TopAbs_FORWARD) ? aPCurve->LastParameter() : aPCurve->FirstParameter();
        CurPoint = aPCurve->Value(CurParam);
        break;
      }
    } // for (;;) (collect pcurves of a contour)
  }   // for (;;) (walk by contours)
}

static void InsertWiresIntoFaces(const TopTools_SequenceOfShape& theWires,
                                 const TopTools_SequenceOfShape& theFaces,
                                 const TopoDS_Face&              theRefFace)
{
  BRep_Builder BB;
  for (Standard_Integer ii = 1; ii <= theWires.Length(); ii++)
  {
    const TopoDS_Wire&  aWire = TopoDS::Wire(theWires(ii));
    TopoDS_Iterator     iter(aWire);
    const TopoDS_Edge&  anEdge = TopoDS::Edge(iter.Value());
    BRepAdaptor_Curve2d BAcurve2d(anEdge, theRefFace);
    gp_Pnt2d            aPnt2d =
      BAcurve2d.Value((BAcurve2d.FirstParameter() + BAcurve2d.LastParameter()) / 2.);
    TopoDS_Shape RequiredFace;
    for (Standard_Integer jj = 1; jj <= theFaces.Length(); jj++)
    {
      const TopoDS_Face&      aFace = TopoDS::Face(theFaces(jj));
      BRepTopAdaptor_FClass2d Classifier(aFace, Precision::Confusion());
      TopAbs_State            aStatus = Classifier.Perform(aPnt2d);
      if (aStatus == TopAbs_IN)
      {
        RequiredFace = aFace.Oriented(TopAbs_FORWARD);
        break;
      }
    }
    if (!RequiredFace.IsNull())
    {
      BB.Add(RequiredFace, aWire);
    }
    else
    {
      Standard_ASSERT_INVOKE("ShapeUpgrade_UnifySameDomain: wire remains unclassified");
    }
  }
}

static TopoDS_Face FindCommonFace(const TopoDS_Edge&                               theEdge1,
                                  const TopoDS_Edge&                               theEdge2,
                                  const TopTools_IndexedDataMapOfShapeListOfShape& theVFmap,
                                  TopAbs_Orientation&                              theOrOfE1OnFace,
                                  TopAbs_Orientation&                              theOrOfE2OnFace)
{
  TopoDS_Vertex aVertex;
  TopExp::CommonVertex(theEdge1, theEdge2, aVertex);
  const TopTools_ListOfShape&        Flist = theVFmap.FindFromKey(aVertex);
  TopTools_ListIteratorOfListOfShape itl(Flist);
  for (; itl.More(); itl.Next())
  {
    TopoDS_Face aFace = TopoDS::Face(itl.Value());
    aFace.Orientation(TopAbs_FORWARD);
    Standard_Boolean e1found = Standard_False, e2found = Standard_False;
    TopExp_Explorer  Explo(aFace, TopAbs_EDGE);
    for (; Explo.More(); Explo.Next())
    {
      const TopoDS_Shape& anEdge = Explo.Current();
      if (anEdge.IsSame(theEdge1))
      {
        e1found         = Standard_True;
        theOrOfE1OnFace = anEdge.Orientation();
      }
      if (anEdge.IsSame(theEdge2))
      {
        e2found         = Standard_True;
        theOrOfE2OnFace = anEdge.Orientation();
      }
      if (e1found && e2found)
        return aFace;
    }
  }

  TopoDS_Face NullFace;
  return NullFace;
}

static Standard_Boolean FindClosestPoints(const TopoDS_Edge&                               theEdge1,
                                          const TopoDS_Edge&                               theEdge2,
                                          const TopTools_IndexedDataMapOfShapeListOfShape& theVFmap,
                                          TopoDS_Face&        theCommonFace,
                                          Standard_Real&      theMinSqDist,
                                          TopAbs_Orientation& OrOfE1OnFace,
                                          TopAbs_Orientation& OrOfE2OnFace,
                                          Standard_Integer&   theIndOnE1,
                                          Standard_Integer&   theIndOnE2,
                                          gp_Pnt2d*           PointsOnEdge1,
                                          gp_Pnt2d*           PointsOnEdge2)

{
  theCommonFace = FindCommonFace(theEdge1, theEdge2, theVFmap, OrOfE1OnFace, OrOfE2OnFace);
  if (theCommonFace.IsNull())
    return Standard_False;

  Standard_Real        fpar1, lpar1, fpar2, lpar2;
  Handle(Geom2d_Curve) PCurve1 = BRep_Tool::CurveOnSurface(theEdge1, theCommonFace, fpar1, lpar1);
  Handle(Geom2d_Curve) PCurve2 = BRep_Tool::CurveOnSurface(theEdge2, theCommonFace, fpar2, lpar2);
  PointsOnEdge1[0]             = PCurve1->Value(fpar1);
  PointsOnEdge1[1]             = PCurve1->Value(lpar1);
  PointsOnEdge2[0]             = PCurve2->Value(fpar2);
  PointsOnEdge2[1]             = PCurve2->Value(lpar2);
  theMinSqDist                 = RealLast();
  theIndOnE1                   = -1;
  theIndOnE2                   = -1;
  for (Standard_Integer ind1 = 0; ind1 < 2; ind1++)
    for (Standard_Integer ind2 = 0; ind2 < 2; ind2++)
    {
      Standard_Real aSqDist = PointsOnEdge1[ind1].SquareDistance(PointsOnEdge2[ind2]);
      if (aSqDist < theMinSqDist)
      {
        theMinSqDist = aSqDist;
        theIndOnE1   = ind1;
        theIndOnE2   = ind2;
      }
    }
  return Standard_True;
}

//=================================================================================================

static void ReconstructMissedSeam(const TopTools_SequenceOfShape& theRemovedEdges,
                                  const TopoDS_Face&              theFrefFace,
                                  const TopoDS_Edge&              theCurEdge,
                                  const TopoDS_Vertex&            theCurVertex,
                                  const gp_Pnt2d&                 theCurPoint,
                                  const Standard_Real             theUperiod,
                                  const Standard_Real             theVperiod,
                                  TopoDS_Edge&                    theSeamEdge,
                                  gp_Pnt2d&                       theNextPoint)
{
  Handle(Geom_Surface) RefSurf = BRep_Tool::Surface(theFrefFace);

  // Find seam edge between removed edges
  theSeamEdge.Nullify();
  for (Standard_Integer i = 1; i <= theRemovedEdges.Length(); i++)
  {
    TopoDS_Edge anEdge = TopoDS::Edge(theRemovedEdges(i));
    if (anEdge.IsSame(theCurEdge))
      continue;
    Standard_Real        Param1, Param2;
    Handle(Geom2d_Curve) aPC = BRep_Tool::CurveOnSurface(anEdge, theFrefFace, Param1, Param2);
    if (aPC.IsNull())
      continue;

    TopoDS_Vertex aFirstVertex, aLastVertex;
    TopExp::Vertices(anEdge, aFirstVertex, aLastVertex, Standard_True);

    if ((aFirstVertex.IsSame(theCurVertex) || aLastVertex.IsSame(theCurVertex))
        && BRep_Tool::IsClosed(anEdge, theFrefFace))
    {
      Standard_Real aParam = (anEdge.Orientation() == TopAbs_FORWARD) ? Param1 : Param2;
      gp_Pnt2d      aPoint = aPC->Value(aParam);
      Standard_Real aUdiff = Abs(aPoint.X() - theCurPoint.X());
      Standard_Real aVdiff = Abs(aPoint.Y() - theCurPoint.Y());
      if ((theUperiod != 0. && aUdiff > theUperiod / 2)
          || (theVperiod != 0. && aVdiff > theVperiod / 2))
      {
        if (aLastVertex.IsSame(theCurVertex) || (theUperiod != 0. && theVperiod != 0.))
        {
          anEdge.Reverse();
        }
        else
        {
          TopAbs_Orientation anOri = anEdge.Orientation();
          anEdge.Orientation(TopAbs_FORWARD);
          Handle(Geom2d_Curve) aPC1 =
            BRep_Tool::CurveOnSurface(anEdge, theFrefFace, Param1, Param2);
          anEdge.Reverse();
          Handle(Geom2d_Curve) aPC2 =
            BRep_Tool::CurveOnSurface(anEdge, theFrefFace, Param1, Param2);
          anEdge.Reverse(); // again FORWARD
          TopLoc_Location             aLoc;
          BRep_Builder                aBB;
          Standard_Real               aTol  = BRep_Tool::Tolerance(anEdge);
          const Handle(Geom_Surface)& aSurf = BRep_Tool::Surface(theFrefFace, aLoc);
          aBB.UpdateEdge(anEdge, aPC2, aPC1, aSurf, aLoc, aTol);
          anEdge.Orientation(anOri);
        }
        aPC    = BRep_Tool::CurveOnSurface(anEdge, theFrefFace, Param1, Param2);
        aParam = (anEdge.Orientation() == TopAbs_FORWARD) ? Param1 : Param2;
        aPoint = aPC->Value(aParam);
        aUdiff = Abs(aPoint.X() - theCurPoint.X());
        aVdiff = Abs(aPoint.Y() - theCurPoint.Y());
      }
      if ((theUperiod == 0. || aUdiff < theUperiod / 2)
          && (theVperiod == 0. || aVdiff < theVperiod / 2))
      {
        aFirstVertex = TopExp::FirstVertex(anEdge, Standard_True);
        if (aFirstVertex.IsSame(theCurVertex))
        {
          theSeamEdge = anEdge;
          break;
        }
      }
    }
  }

  if (!theSeamEdge.IsNull())
  {
    Standard_Real        Param1, Param2;
    Handle(Geom2d_Curve) aPC = BRep_Tool::CurveOnSurface(theSeamEdge, theFrefFace, Param1, Param2);
    Standard_Real        aParam = (theSeamEdge.Orientation() == TopAbs_FORWARD) ? Param2 : Param1;
    theNextPoint                = aPC->Value(aParam);
  }
}

//=================================================================================================

static Standard_Boolean SameSurf(const Handle(Geom_Surface)& theS1,
                                 const Handle(Geom_Surface)& theS2)
{
  static Standard_Real aCoefs[2] = {0.3399811, 0.7745966};

  Standard_Real uf1, ul1, vf1, vl1, uf2, ul2, vf2, vl2;
  theS1->Bounds(uf1, ul1, vf1, vl1);
  theS2->Bounds(uf2, ul2, vf2, vl2);
  constexpr Standard_Real aPTol = Precision::PConfusion();
  if (Precision::IsNegativeInfinite(uf1))
  {
    if (!Precision::IsNegativeInfinite(uf2))
    {
      return Standard_False;
    }
    else
    {
      uf1 = Min(-1., (ul1 - 1.));
    }
  }
  else
  {
    if (Precision::IsNegativeInfinite(uf2))
    {
      return Standard_False;
    }
    else
    {
      if (Abs(uf1 - uf2) > aPTol)
      {
        return Standard_False;
      }
    }
  }
  //
  if (Precision::IsNegativeInfinite(vf1))
  {
    if (!Precision::IsNegativeInfinite(vf2))
    {
      return Standard_False;
    }
    else
    {
      vf1 = Min(-1., (vl1 - 1.));
    }
  }
  else
  {
    if (Precision::IsNegativeInfinite(vf2))
    {
      return Standard_False;
    }
    else
    {
      if (Abs(vf1 - vf2) > aPTol)
      {
        return Standard_False;
      }
    }
  }
  //
  if (Precision::IsPositiveInfinite(ul1))
  {
    if (!Precision::IsPositiveInfinite(ul2))
    {
      return Standard_False;
    }
    else
    {
      ul1 = Max(1., (uf1 + 1.));
    }
  }
  else
  {
    if (Precision::IsPositiveInfinite(ul2))
    {
      return Standard_False;
    }
    else
    {
      if (Abs(ul1 - ul2) > aPTol)
      {
        return Standard_False;
      }
    }
  }
  //
  if (Precision::IsPositiveInfinite(vl1))
  {
    if (!Precision::IsPositiveInfinite(vl2))
    {
      return Standard_False;
    }
    else
    {
      vl1 = Max(1., (vf1 + 1.));
    }
  }
  else
  {
    if (Precision::IsPositiveInfinite(vl2))
    {
      return Standard_False;
    }
    else
    {
      if (Abs(vl1 - vl2) > aPTol)
      {
        return Standard_False;
      }
    }
  }
  //

  Standard_Real    u, v, du = (ul1 - uf1), dv = (vl1 - vf1);
  Standard_Integer i, j;
  for (i = 0; i < 2; ++i)
  {
    u = uf1 + aCoefs[i] * du;
    for (j = 0; j < 2; ++j)
    {
      v          = vf1 + aCoefs[j] * dv;
      gp_Pnt aP1 = theS1->Value(u, v);
      gp_Pnt aP2 = theS2->Value(u, v);
      if (!aP1.IsEqual(aP2, aPTol))
      {
        return Standard_False;
      }
    }
  }

  return Standard_True;
}

//=================================================================================================

static void TransformPCurves(const TopoDS_Face&   theRefFace,
                             const TopoDS_Face&   theFace,
                             TopTools_MapOfShape& theMapEdgesWithTemporaryPCurves)
{
  Handle(Geom_Surface) RefSurf = BRep_Tool::Surface(theRefFace);
  if (RefSurf->IsKind(STANDARD_TYPE(Geom_RectangularTrimmedSurface)))
    RefSurf = (Handle(Geom_RectangularTrimmedSurface)::DownCast(RefSurf))->BasisSurface();

  Handle(Geom_Surface) SurfFace = BRep_Tool::Surface(theFace);
  if (SurfFace->IsKind(STANDARD_TYPE(Geom_RectangularTrimmedSurface)))
    SurfFace = (Handle(Geom_RectangularTrimmedSurface)::DownCast(SurfFace))->BasisSurface();

  Standard_Boolean ToModify = Standard_False, ToTranslate = Standard_False,
                   ToRotate = Standard_False, X_Reverse = Standard_False,
                   Y_Reverse = Standard_False, ToProject = Standard_False;

  Standard_Real aTranslation = 0., anAngle = 0.;

  // Get axes of surface of face and of surface of RefFace
  Handle(Geom_ElementarySurface) ElemSurfFace = Handle(Geom_ElementarySurface)::DownCast(SurfFace);
  Handle(Geom_ElementarySurface) ElemRefSurf  = Handle(Geom_ElementarySurface)::DownCast(RefSurf);

  if (!ElemSurfFace.IsNull() && !ElemRefSurf.IsNull())
  {
    gp_Ax3 AxisOfSurfFace = ElemSurfFace->Position();
    gp_Ax3 AxisOfRefSurf  = ElemRefSurf->Position();

    gp_Pnt OriginRefSurf = AxisOfRefSurf.Location();

    Standard_Real aParam = ElCLib::LineParameter(AxisOfSurfFace.Axis(), OriginRefSurf);

    if (Abs(aParam) > Precision::PConfusion())
      aTranslation = -aParam;

    gp_Dir VdirSurfFace = AxisOfSurfFace.Direction();
    gp_Dir VdirRefSurf  = AxisOfRefSurf.Direction();
    gp_Dir XdirSurfFace = AxisOfSurfFace.XDirection();
    gp_Dir XdirRefSurf  = AxisOfRefSurf.XDirection();

    gp_Dir CrossProd1 = AxisOfRefSurf.XDirection() ^ AxisOfRefSurf.YDirection();
    gp_Dir CrossProd2 = AxisOfSurfFace.XDirection() ^ AxisOfSurfFace.YDirection();
    if (CrossProd1 * CrossProd2 < 0.)
      X_Reverse = Standard_True;

    Standard_Real ScalProd = VdirSurfFace * VdirRefSurf;
    if (ScalProd < 0.)
      Y_Reverse = Standard_True;

    if (!X_Reverse && !Y_Reverse)
    {
      gp_Dir DirRef = VdirRefSurf;
      if (!AxisOfRefSurf.Direct())
        DirRef.Reverse();
      anAngle = XdirRefSurf.AngleWithRef(XdirSurfFace, DirRef);
    }
    else
      anAngle = XdirRefSurf.Angle(XdirSurfFace);

    ToRotate = (Abs(anAngle) > Precision::PConfusion());

    ToTranslate = (Abs(aTranslation) > Precision::PConfusion());

    ToModify = ToTranslate || ToRotate || X_Reverse || Y_Reverse;
  }
  else
  {
    if (!SameSurf(RefSurf, SurfFace))
    {
      ToProject = Standard_True;
    }
  }

  BRep_Builder        BB;
  TopExp_Explorer     Explo(theFace, TopAbs_EDGE);
  TopTools_MapOfShape aEmap;
  for (; Explo.More(); Explo.Next())
  {
    TopoDS_Edge anEdge = TopoDS::Edge(Explo.Current());
    if (BRep_Tool::Degenerated(anEdge) && ToModify)
      continue;

    if (ToProject && BRep_Tool::IsClosed(anEdge, theFace))
      continue;

    if (!aEmap.Add(anEdge))
      continue;

    TopAbs_Orientation anOr = anEdge.Orientation();

    Standard_Real        fpar, lpar;
    Handle(Geom2d_Curve) PCurveOnRef = BRep_Tool::CurveOnSurface(anEdge, theRefFace, fpar, lpar);
    Handle(Geom2d_Curve) PCurve2;
    if (!PCurveOnRef.IsNull() /* && !(ToModify || ToProject)*/)
    {
      anEdge.Reverse();
      PCurve2 = BRep_Tool::CurveOnSurface(anEdge, theRefFace, fpar, lpar);
      if (PCurve2 != PCurveOnRef) // two pcurves
        continue;
    }

    Handle(Geom2d_Curve) PCurves[2], NewPCurves[2];
    anEdge.Orientation(TopAbs_FORWARD);
    PCurves[0] = BRep_Tool::CurveOnSurface(anEdge, theFace, fpar, lpar);
    anEdge.Reverse();
    PCurves[1] = BRep_Tool::CurveOnSurface(anEdge, theFace, fpar, lpar);

    Standard_Integer NbPcurves = (PCurves[0] == PCurves[1]) ? 1 : 2;

    for (Standard_Integer ii = 0; ii < NbPcurves; ii++)
    {
      if (ToProject)
      {
        Handle(Geom_Curve) aC3d = BRep_Tool::Curve(anEdge, fpar, lpar);
        aC3d                    = new Geom_TrimmedCurve(aC3d, fpar, lpar);
        Standard_Real tol       = BRep_Tool::Tolerance(anEdge);
        tol                     = Min(tol, Precision::Approximation());
        NewPCurves[ii]          = GeomProjLib::Curve2d(aC3d, RefSurf);
      }
      else
      {
        NewPCurves[ii] = Handle(Geom2d_Curve)::DownCast(PCurves[ii]->Copy());
      }
      if (ToTranslate)
        NewPCurves[ii]->Translate(gp_Vec2d(0., aTranslation));
      if (Y_Reverse)
        NewPCurves[ii]->Mirror(gp::OX2d());
      if (X_Reverse)
      {
        NewPCurves[ii]->Mirror(gp::OY2d());
        NewPCurves[ii]->Translate(gp_Vec2d(2 * M_PI, 0.));
      }
      if (ToRotate)
        NewPCurves[ii]->Translate(gp_Vec2d(anAngle, 0.));
    }

    anEdge.Orientation(TopAbs_FORWARD);

    if (NbPcurves == 1)
    {
      if (PCurve2.IsNull() || (!RefSurf->IsUClosed() && !RefSurf->IsVClosed()))
      {
        BB.UpdateEdge(anEdge, NewPCurves[0], theRefFace, 0.);
        theMapEdgesWithTemporaryPCurves.Add(anEdge);
      }
      else
      {
        // check: may be it is the same pcurve
        Standard_Real aUmin, aUmax, aVmin, aVmax;
        RefSurf->Bounds(aUmin, aUmax, aVmin, aVmax);
        Standard_Real aUperiod      = (RefSurf->IsUClosed()) ? (aUmax - aUmin) : 0.;
        Standard_Real aVperiod      = (RefSurf->IsVClosed()) ? (aVmax - aVmin) : 0.;
        gp_Pnt2d      aP2dOnPCurve1 = PCurveOnRef->Value(fpar);
        gp_Pnt2d      aP2dOnPCurve2 = NewPCurves[0]->Value(fpar);
        if ((aUperiod != 0. && Abs(aP2dOnPCurve1.X() - aP2dOnPCurve2.X()) > aUperiod / 2)
            || (aVperiod != 0. && Abs(aP2dOnPCurve1.Y() - aP2dOnPCurve2.Y()) > aVperiod / 2))
        {
          Handle(Geom2d_Curve) NullPCurve;
          BB.UpdateEdge(anEdge, NullPCurve, theRefFace, 0.);
          if (anOr == TopAbs_FORWARD)
            BB.UpdateEdge(anEdge, NewPCurves[0], PCurveOnRef, theRefFace, 0.);
          else
            BB.UpdateEdge(anEdge, PCurveOnRef, NewPCurves[0], theRefFace, 0.);

          theMapEdgesWithTemporaryPCurves.Add(anEdge);
        }
      }
    }
    else
    {
      BB.UpdateEdge(anEdge, NewPCurves[0], NewPCurves[1], theRefFace, 0.);
      theMapEdgesWithTemporaryPCurves.Add(anEdge);
    }

    BB.Range(anEdge, fpar, lpar);
  }
}

//=================================================================================================

static void AddPCurves(const TopTools_SequenceOfShape& theFaces,
                       const TopoDS_Face&              theRefFace,
                       TopTools_MapOfShape&            theMapEdgesWithTemporaryPCurves)
{
  BRepAdaptor_Surface RefBAsurf(theRefFace, Standard_False);

  GeomAbs_SurfaceType aType = RefBAsurf.GetType();
  if (aType == GeomAbs_Plane)
    return;

  for (Standard_Integer i = 1; i <= theFaces.Length(); i++)
  {
    TopoDS_Face aFace = TopoDS::Face(theFaces(i));
    aFace.Orientation(TopAbs_FORWARD);
    if (aFace.IsSame(theRefFace))
      continue;

    TransformPCurves(theRefFace, aFace, theMapEdgesWithTemporaryPCurves);
  }
}

//=================================================================================================

// adds edges from the shape to the sequence
// seams and equal edges are dropped
// Returns true if one of original edges dropped
static Standard_Boolean AddOrdinaryEdges(TopTools_SequenceOfShape& edges,
                                         const TopoDS_Shape&       aShape,
                                         Standard_Integer&         anIndex,
                                         TopTools_SequenceOfShape& theRemovedEdges)
{
  // map of edges
  TopTools_IndexedMapOfShape aNewEdges;
  // add edges without seams
  for (TopExp_Explorer exp(aShape, TopAbs_EDGE); exp.More(); exp.Next())
  {
    const TopoDS_Shape& edge = exp.Current();
    if (aNewEdges.Contains(edge))
    {
      aNewEdges.RemoveKey(edge);
      theRemovedEdges.Append(edge);
    }
    else
      aNewEdges.Add(edge);
  }

  Standard_Boolean isDropped = Standard_False;
  // merge edges and drop seams
  Standard_Integer i;
  for (i = 1; i <= edges.Length(); i++)
  {
    TopoDS_Shape current = edges(i);
    if (aNewEdges.Contains(current))
    {

      aNewEdges.RemoveKey(current);
      edges.Remove(i);
      theRemovedEdges.Append(current);
      i--;

      if (!isDropped)
      {
        isDropped = Standard_True;
        anIndex   = i;
      }
    }
  }

  // add edges to the sequence
  for (i = 1; i <= aNewEdges.Extent(); i++)
    edges.Append(aNewEdges(i));

  return isDropped;
}

//=================================================================================================

static Standard_Boolean getCylinder(Handle(Geom_Surface)& theInSurface, gp_Cylinder& theOutCylinder)
{
  Standard_Boolean isCylinder = Standard_False;

  if (theInSurface->IsKind(STANDARD_TYPE(Geom_CylindricalSurface)))
  {
    Handle(Geom_CylindricalSurface) aGC = Handle(Geom_CylindricalSurface)::DownCast(theInSurface);

    theOutCylinder = aGC->Cylinder();
    isCylinder     = Standard_True;
  }
  else if (theInSurface->IsKind(STANDARD_TYPE(Geom_SurfaceOfRevolution)))
  {
    Handle(Geom_SurfaceOfRevolution) aRS = Handle(Geom_SurfaceOfRevolution)::DownCast(theInSurface);
    Handle(Geom_Curve)               aBasis = aRS->BasisCurve();

    while (aBasis->IsKind(STANDARD_TYPE(Geom_TrimmedCurve)))
    {
      Handle(Geom_TrimmedCurve) aTc = Handle(Geom_TrimmedCurve)::DownCast(aBasis);
      aBasis                        = aTc->BasisCurve();
    }

    if (aBasis->IsKind(STANDARD_TYPE(Geom_Line)))
    {
      Handle(Geom_Line) aBasisLine = Handle(Geom_Line)::DownCast(aBasis);
      gp_Dir            aDir       = aRS->Direction();
      gp_Dir            aBasisDir  = aBasisLine->Position().Direction();
      if (aBasisDir.IsParallel(aDir, Precision::Angular()))
      {
        // basis line is parallel to the revolution axis: it is a cylinder
        gp_Pnt        aLoc = aRS->Location();
        Standard_Real aR   = aBasisLine->Lin().Distance(aLoc);
        gp_Ax3        aCylAx(aLoc, aDir);

        theOutCylinder = gp_Cylinder(aCylAx, aR);
        isCylinder     = Standard_True;
      }
    }
  }
  else if (theInSurface->IsKind(STANDARD_TYPE(Geom_SurfaceOfLinearExtrusion)))
  {
    Handle(Geom_SurfaceOfLinearExtrusion) aLES =
      Handle(Geom_SurfaceOfLinearExtrusion)::DownCast(theInSurface);
    Handle(Geom_Curve) aBasis = aLES->BasisCurve();

    while (aBasis->IsKind(STANDARD_TYPE(Geom_TrimmedCurve)))
    {
      Handle(Geom_TrimmedCurve) aTc = Handle(Geom_TrimmedCurve)::DownCast(aBasis);
      aBasis                        = aTc->BasisCurve();
    }

    if (aBasis->IsKind(STANDARD_TYPE(Geom_Circle)))
    {
      Handle(Geom_Circle) aBasisCircle = Handle(Geom_Circle)::DownCast(aBasis);
      gp_Dir              aDir         = aLES->Direction();
      gp_Dir              aBasisDir    = aBasisCircle->Position().Direction();
      if (aBasisDir.IsParallel(aDir, Precision::Angular()))
      {
        // basis circle is normal to the extrusion axis: it is a cylinder
        gp_Pnt        aLoc = aBasisCircle->Location();
        Standard_Real aR   = aBasisCircle->Radius();
        gp_Ax3        aCylAx(aLoc, aDir);

        theOutCylinder = gp_Cylinder(aCylAx, aR);
        isCylinder     = Standard_True;
      }
    }
  }
  else
  {
  }

  return isCylinder;
}

//=================================================================================================

static Handle(Geom_Surface) ClearRts(const Handle(Geom_Surface)& aSurface)
{
  if (!aSurface.IsNull() && aSurface->IsKind(STANDARD_TYPE(Geom_RectangularTrimmedSurface)))
  {
    Handle(Geom_RectangularTrimmedSurface) rts =
      Handle(Geom_RectangularTrimmedSurface)::DownCast(aSurface);
    return rts->BasisSurface();
  }
  return aSurface;
}

//=======================================================================
// function : GetNormalToSurface
// purpose  : Gets the normal to surface by the given parameter on edge.
//           Returns True if normal was computed.
//=======================================================================
static Standard_Boolean GetNormalToSurface(const TopoDS_Face&  theFace,
                                           const TopoDS_Edge&  theEdge,
                                           const Standard_Real theP,
                                           gp_Dir&             theNormal)
{
  Standard_Real f, l;
  // get 2d curve to get point in 2d
  Handle(Geom2d_Curve) aC2d;
  if (BRep_Tool::IsClosed(theEdge, theFace))
  {
    // Find the edge in the face: it will have correct orientation
    TopoDS_Edge anEdgeInFace;
    TopoDS_Face aFace = theFace;
    aFace.Orientation(TopAbs_FORWARD);
    TopExp_Explorer anExplo(aFace, TopAbs_EDGE);
    for (; anExplo.More(); anExplo.Next())
    {
      const TopoDS_Edge& anEdge = TopoDS::Edge(anExplo.Current());
      if (anEdge.IsSame(theEdge))
      {
        anEdgeInFace = anEdge;
        break;
      }
    }
    if (anEdgeInFace.IsNull())
      return Standard_False;

    aC2d = BRep_Tool::CurveOnSurface(anEdgeInFace, aFace, f, l);
  }
  else
    aC2d = BRep_Tool::CurveOnSurface(theEdge, theFace, f, l);

  if (aC2d.IsNull())
  {
    return Standard_False;
  }
  //
  // 2d point
  gp_Pnt2d aP2d;
  aC2d->D0(theP, aP2d);
  //
  // get D1
  gp_Vec                      aDU, aDV;
  gp_Pnt                      aP3d;
  TopLoc_Location             aLoc;
  const Handle(Geom_Surface)& aS = BRep_Tool::Surface(theFace, aLoc);
  aS->D1(aP2d.X(), aP2d.Y(), aP3d, aDU, aDV);
  //
  // compute normal
  gp_Vec aVNormal = aDU.Crossed(aDV);
  if (aVNormal.Magnitude() < Precision::Confusion())
  {
    return Standard_False;
  }
  //
  if (theFace.Orientation() == TopAbs_REVERSED)
  {
    aVNormal.Reverse();
  }
  //
  aVNormal.Transform(aLoc.Transformation());
  theNormal = gp_Dir(aVNormal);
  return Standard_True;
}

//=================================================================================================

static Standard_Boolean IsSameDomain(
  const TopoDS_Face&                                aFace,
  const TopoDS_Face&                                aCheckedFace,
  const Standard_Real                               theLinTol,
  const Standard_Real                               theAngTol,
  ShapeUpgrade_UnifySameDomain::DataMapOfFacePlane& theFacePlaneMap)
{
  // checking the same handles
  TopLoc_Location      L1, L2;
  Handle(Geom_Surface) S1, S2;

  S1 = BRep_Tool::Surface(aFace, L1);
  S2 = BRep_Tool::Surface(aCheckedFace, L2);

  if (S1 == S2 && L1 == L2)
    return Standard_True;

  S1 = BRep_Tool::Surface(aFace);
  S2 = BRep_Tool::Surface(aCheckedFace);

  S1 = ClearRts(S1);
  S2 = ClearRts(S2);

  // Handle(Geom_OffsetSurface) aGOFS1, aGOFS2;
  // aGOFS1 = Handle(Geom_OffsetSurface)::DownCast(S1);
  // aGOFS2 = Handle(Geom_OffsetSurface)::DownCast(S2);
  // if (!aGOFS1.IsNull()) S1 = aGOFS1->BasisSurface();
  // if (!aGOFS2.IsNull()) S2 = aGOFS2->BasisSurface();

  // case of two planar surfaces:
  // all kinds of surfaces checked, including b-spline and bezier
  GeomLib_IsPlanarSurface aPlanarityChecker1(S1, theLinTol);
  if (aPlanarityChecker1.IsPlanar())
  {
    GeomLib_IsPlanarSurface aPlanarityChecker2(S2, theLinTol);
    if (aPlanarityChecker2.IsPlanar())
    {
      gp_Pln aPln1 = aPlanarityChecker1.Plan();
      gp_Pln aPln2 = aPlanarityChecker2.Plan();

      if (aPln1.Position().Direction().IsParallel(aPln2.Position().Direction(), theAngTol)
          && aPln1.Distance(aPln2) < theLinTol)
      {
        Handle(Geom_Plane) aPlaneOfFaces;
        if (theFacePlaneMap.IsBound(aFace))
          aPlaneOfFaces = theFacePlaneMap(aFace);
        else if (theFacePlaneMap.IsBound(aCheckedFace))
          aPlaneOfFaces = theFacePlaneMap(aCheckedFace);
        else
          aPlaneOfFaces = new Geom_Plane(aPln1);

        theFacePlaneMap.Bind(aFace, aPlaneOfFaces);
        theFacePlaneMap.Bind(aCheckedFace, aPlaneOfFaces);

        return Standard_True;
      }
    }
  }

  // case of two elementary surfaces: use OCCT tool
  // elementary surfaces: ConicalSurface, CylindricalSurface,
  //                      Plane, SphericalSurface and ToroidalSurface
  if (S1->IsKind(STANDARD_TYPE(Geom_ElementarySurface))
      && S2->IsKind(STANDARD_TYPE(Geom_ElementarySurface)))
  {
    Handle(GeomAdaptor_Surface) aGA1 = new GeomAdaptor_Surface(S1);
    Handle(GeomAdaptor_Surface) aGA2 = new GeomAdaptor_Surface(S2);

    Handle(BRepTopAdaptor_TopolTool) aTT1 = new BRepTopAdaptor_TopolTool();
    Handle(BRepTopAdaptor_TopolTool) aTT2 = new BRepTopAdaptor_TopolTool();

    try
    {
      IntPatch_ImpImpIntersection anIIInt(aGA1, aTT1, aGA2, aTT2, theLinTol, theLinTol);
      if (!anIIInt.IsDone() || anIIInt.IsEmpty())
        return Standard_False;

      return anIIInt.TangentFaces();
    }
    catch (Standard_Failure const&)
    {
      return Standard_False;
    }
  }

  // case of two cylindrical surfaces, at least one of which is a swept surface
  // swept surfaces: SurfaceOfLinearExtrusion, SurfaceOfRevolution
  if ((S1->IsKind(STANDARD_TYPE(Geom_CylindricalSurface))
       || S1->IsKind(STANDARD_TYPE(Geom_SweptSurface)))
      && (S2->IsKind(STANDARD_TYPE(Geom_CylindricalSurface))
          || S2->IsKind(STANDARD_TYPE(Geom_SweptSurface))))
  {
    gp_Cylinder aCyl1, aCyl2;
    if (getCylinder(S1, aCyl1) && getCylinder(S2, aCyl2))
    {
      if (fabs(aCyl1.Radius() - aCyl2.Radius()) < theLinTol)
      {
        gp_Dir aDir1 = aCyl1.Position().Direction();
        gp_Dir aDir2 = aCyl2.Position().Direction();
        if (aDir1.IsParallel(aDir2, Precision::Angular()))
        {
          gp_Pnt aLoc1 = aCyl1.Location();
          gp_Pnt aLoc2 = aCyl2.Location();
          gp_Vec aVec12(aLoc1, aLoc2);
          if (aVec12.SquareMagnitude() < theLinTol * theLinTol
              || aVec12.IsParallel(aDir1, Precision::Angular()))
          {
            return Standard_True;
          }
        }
      }
    }
  }

  return Standard_False;
}

//=================================================================================================

static void UpdateMapOfShapes(TopTools_MapOfShape&        theMapOfShapes,
                              Handle(ShapeBuild_ReShape)& theContext)
{
  for (TopTools_MapIteratorOfMapOfShape it(theMapOfShapes); it.More(); it.Next())
  {
    const TopoDS_Shape& aShape        = it.Value();
    TopoDS_Shape        aContextShape = theContext->Apply(aShape);
    if (!aContextShape.IsSame(aShape))
      theMapOfShapes.Add(aContextShape);
  }
}

//=======================================================================
// function : GlueEdgesWithPCurves
// purpose  : Glues the pcurves of the sequence of edges
//           and glues their 3d curves
//=======================================================================
static TopoDS_Edge GlueEdgesWithPCurves(const TopTools_SequenceOfShape& aChain,
                                        const TopoDS_Vertex&            FirstVertex,
                                        const TopoDS_Vertex&            LastVertex)
{
  Standard_Integer i, j;

  TopoDS_Edge                           FirstEdge = TopoDS::Edge(aChain(1));
  TColGeom_SequenceOfSurface            SurfSeq;
  NCollection_Sequence<TopLoc_Location> LocSeq;

  for (int aCurveIndex = 0;; aCurveIndex++)
  {
    Handle(Geom2d_Curve) aCurve;
    Handle(Geom_Surface) aSurface;
    TopLoc_Location      aLocation;
    Standard_Real        aFirst, aLast;
    BRep_Tool::CurveOnSurface(FirstEdge, aCurve, aSurface, aLocation, aFirst, aLast, aCurveIndex);
    if (aCurve.IsNull())
      break;

    SurfSeq.Append(aSurface);
    LocSeq.Append(aLocation);
  }

  Standard_Real fpar, lpar;
  BRep_Tool::Range(FirstEdge, fpar, lpar);
  TopoDS_Edge   PrevEdge = FirstEdge;
  TopoDS_Vertex CV;
  Standard_Real MaxTol = 0.;

  TopoDS_Edge  ResEdge;
  BRep_Builder BB;

  Standard_Integer              nb_curve = aChain.Length(); // number of curves
  TColGeom_Array1OfBSplineCurve tab_c3d(0, nb_curve - 1);   // array of the curves
  TColStd_Array1OfReal tabtolvertex(0, nb_curve - 1); //(0,nb_curve-2);  //array of the tolerances

  TopoDS_Vertex PrevVertex = FirstVertex;
  for (i = 1; i <= nb_curve; i++)
  {
    TopoDS_Edge   anEdge = TopoDS::Edge(aChain(i));
    TopoDS_Vertex VF, VL;
    TopExp::Vertices(anEdge, VF, VL);
    Standard_Boolean ToReverse = (!VF.IsSame(PrevVertex));

    Standard_Real Tol1 = BRep_Tool::Tolerance(VF);
    Standard_Real Tol2 = BRep_Tool::Tolerance(VL);
    if (Tol1 > MaxTol)
      MaxTol = Tol1;
    if (Tol2 > MaxTol)
      MaxTol = Tol2;

    if (i > 1)
    {
      TopExp::CommonVertex(PrevEdge, anEdge, CV);
      Standard_Real Tol   = BRep_Tool::Tolerance(CV);
      tabtolvertex(i - 2) = Tol;
    }

    Handle(Geom_Curve)        aCurve   = BRep_Tool::Curve(anEdge, fpar, lpar);
    Handle(Geom_TrimmedCurve) aTrCurve = new Geom_TrimmedCurve(aCurve, fpar, lpar);
    tab_c3d(i - 1)                     = GeomConvert::CurveToBSplineCurve(aTrCurve);
    GeomConvert::C0BSplineToC1BSplineCurve(tab_c3d(i - 1), Precision::Confusion());
    if (ToReverse)
      tab_c3d(i - 1)->Reverse();
    PrevVertex = (ToReverse) ? VF : VL;
    PrevEdge   = anEdge;
  }
  Handle(TColGeom_HArray1OfBSplineCurve) concatcurve;    // array of the concatenated curves
  Handle(TColStd_HArray1OfInteger)       ArrayOfIndices; // array of the remaining Vertex
  Standard_Boolean                       closed_flag = Standard_False;
  GeomConvert::ConcatC1(tab_c3d,
                        tabtolvertex,
                        ArrayOfIndices,
                        concatcurve,
                        closed_flag,
                        Precision::Confusion()); // C1 concatenation

  if (concatcurve->Length() > 1)
  {
    GeomConvert_CompCurveToBSplineCurve Concat(concatcurve->Value(concatcurve->Lower()));

    for (i = concatcurve->Lower() + 1; i <= concatcurve->Upper(); i++)
      Concat.Add(concatcurve->Value(i), MaxTol, Standard_True);

    concatcurve->SetValue(concatcurve->Lower(), Concat.BSplineCurve());
  }
  Handle(Geom_BSplineCurve) ResCurve = concatcurve->Value(concatcurve->Lower());

  TColGeom2d_SequenceOfBoundedCurve ResPCurves;
  for (j = 1; j <= SurfSeq.Length(); j++)
  {
    TColGeom2d_Array1OfBSplineCurve tab_c2d(0, nb_curve - 1); // array of the pcurves

    PrevVertex = FirstVertex;
    PrevEdge   = FirstEdge;
    for (i = 1; i <= nb_curve; i++)
    {
      TopoDS_Edge   anEdge = TopoDS::Edge(aChain(i));
      TopoDS_Vertex VF, VL;
      TopExp::Vertices(anEdge, VF, VL);
      Standard_Boolean ToReverse = (!VF.IsSame(PrevVertex));

      Handle(Geom2d_Curve) aPCurve =
        BRep_Tool::CurveOnSurface(anEdge, SurfSeq(j), LocSeq(j), fpar, lpar);
      if (aPCurve.IsNull())
        continue;
      Handle(Geom2d_TrimmedCurve) aTrPCurve = new Geom2d_TrimmedCurve(aPCurve, fpar, lpar);
      tab_c2d(i - 1)                        = Geom2dConvert::CurveToBSplineCurve(aTrPCurve);
      Geom2dConvert::C0BSplineToC1BSplineCurve(tab_c2d(i - 1), Precision::Confusion());
      if (ToReverse)
        tab_c2d(i - 1)->Reverse();
      PrevVertex = (ToReverse) ? VF : VL;
      PrevEdge   = anEdge;
    }
    Handle(TColGeom2d_HArray1OfBSplineCurve) concatc2d;    // array of the concatenated curves
    Handle(TColStd_HArray1OfInteger)         ArrayOfInd2d; // array of the remaining Vertex
    closed_flag = Standard_False;
    Geom2dConvert::ConcatC1(tab_c2d,
                            tabtolvertex,
                            ArrayOfInd2d,
                            concatc2d,
                            closed_flag,
                            Precision::Confusion()); // C1 concatenation

    if (concatc2d->Length() > 1)
    {
      Geom2dConvert_CompCurveToBSplineCurve Concat2d(concatc2d->Value(concatc2d->Lower()));

      for (i = concatc2d->Lower() + 1; i <= concatc2d->Upper(); i++)
        Concat2d.Add(concatc2d->Value(i), MaxTol, Standard_True);

      concatc2d->SetValue(concatc2d->Lower(), Concat2d.BSplineCurve());
    }
    Handle(Geom2d_BSplineCurve) aResPCurve = concatc2d->Value(concatc2d->Lower());
    ResPCurves.Append(aResPCurve);
  }

  ResEdge = BRepLib_MakeEdge(ResCurve,
                             FirstVertex,
                             LastVertex,
                             ResCurve->FirstParameter(),
                             ResCurve->LastParameter());
  BB.SameRange(ResEdge, Standard_False);
  BB.SameParameter(ResEdge, Standard_False);
  for (j = 1; j <= ResPCurves.Length(); j++)
  {
    BB.UpdateEdge(ResEdge, ResPCurves(j), SurfSeq(j), LocSeq(j), MaxTol);
    BB.Range(ResEdge,
             SurfSeq(j),
             LocSeq(j),
             ResPCurves(j)->FirstParameter(),
             ResPCurves(j)->LastParameter());
  }

  BRepLib::SameParameter(ResEdge, MaxTol, Standard_True);

  return ResEdge;
}

//=================================================================================================

void ShapeUpgrade_UnifySameDomain::UnionPCurves(const TopTools_SequenceOfShape& theChain,
                                                TopoDS_Edge&                    theEdge)
{
  Standard_Real      aFirst3d, aLast3d;
  Handle(Geom_Curve) aCurve   = BRep_Tool::Curve(theEdge, aFirst3d, aLast3d);
  Standard_Real      aTolEdge = BRep_Tool::Tolerance(theEdge);
  Standard_Real      aMaxTol  = aTolEdge;

  TopTools_SequenceOfShape aFaceSeq;

  const TopoDS_Edge&                 aFirstEdge = TopoDS::Edge(theChain.Value(1));
  const TopTools_ListOfShape&        aFaceList  = myEFmap.FindFromKey(aFirstEdge);
  TopTools_ListIteratorOfListOfShape anItl(aFaceList);
  for (; anItl.More(); anItl.Next())
  {
    TopoDS_Face aFace = TopoDS::Face(anItl.Value());
    if (myFacePlaneMap.IsBound(aFace))
      continue;

    if (myFaceNewFace.IsBound(aFace))
      aFace = TopoDS::Face(myFaceNewFace(aFace));

    aFace.Orientation(TopAbs_FORWARD); // to get proper pcurves of seam edges

    BRepAdaptor_Surface aBAsurf(aFace, Standard_False);
    if (aBAsurf.GetType() == GeomAbs_Plane)
      continue;

    TopLoc_Location      aLoc;
    Handle(Geom_Surface) aSurf   = BRep_Tool::Surface(aFace, aLoc);
    Standard_Boolean     isFound = Standard_False;
    for (Standard_Integer ii = 1; ii <= aFaceSeq.Length(); ii++)
    {
      TopLoc_Location      aPrevLoc;
      Handle(Geom_Surface) aPrevSurf = BRep_Tool::Surface(TopoDS::Face(aFaceSeq(ii)), aPrevLoc);
      if (aPrevSurf == aSurf && aPrevLoc == aLoc)
      {
        isFound = Standard_True;
        break;
      }
    }
    if (isFound)
      continue;

    aFaceSeq.Append(aFace);
  }

  TColGeom2d_SequenceOfCurve ResPCurves;
  TColStd_SequenceOfReal     ResFirsts;
  TColStd_SequenceOfReal     ResLasts;
  TColStd_SequenceOfReal     aTolVerSeq;
  TopoDS_Edge                aPrevEdge;
  Standard_Boolean           anIsSeam = Standard_False;

  for (Standard_Integer j = 1; j <= aFaceSeq.Length(); j++)
  {
    TColGeom2d_SequenceOfCurve aPCurveSeq;
    TColStd_SequenceOfReal     aFirstsSeq;
    TColStd_SequenceOfReal     aLastsSeq;
    TColStd_SequenceOfBoolean  aForwardsSeq;
    GeomAbs_CurveType          aCurrentType = GeomAbs_OtherCurve;

    Standard_Real aFirst, aLast;
    for (Standard_Integer i = 1; i <= theChain.Length(); i++)
    {
      TopoDS_Edge      anEdge    = TopoDS::Edge(theChain.Value(i));
      Standard_Boolean isForward = (anEdge.Orientation() != TopAbs_REVERSED);

      if (anIsSeam && j == 2) // second pass
        anEdge.Reverse();

      Handle(Geom2d_Curve) aPCurve =
        BRep_Tool::CurveOnSurface(anEdge, TopoDS::Face(aFaceSeq(j)), aFirst, aLast);
      if (aPCurve.IsNull())
        continue;

      if (aFaceSeq.Length() == 1)
      {
        TopoDS_Edge aReversedEdge = anEdge;
        aReversedEdge.Reverse();
        Handle(Geom2d_Curve) aPCurve2 =
          BRep_Tool::CurveOnSurface(aReversedEdge, TopoDS::Face(aFaceSeq(j)), aFirst, aLast);
        if (aPCurve != aPCurve2)
        {
          anIsSeam = Standard_True;
          aFaceSeq.Append(aFaceSeq(j));
        }
      }

      Geom2dAdaptor_Curve anAdaptor(aPCurve);
      GeomAbs_CurveType   aType = anAdaptor.GetType();

      Handle(Geom2d_Line) aLine;
      if (aType == GeomAbs_BSplineCurve || aType == GeomAbs_BezierCurve)
        TryMakeLine(aPCurve, aFirst, aLast, aLine);
      if (!aLine.IsNull())
      {
        aPCurve = aLine;
        anAdaptor.Load(aPCurve);
        aType = GeomAbs_Line;
      }

      if (aPCurveSeq.IsEmpty())
      {
        Handle(Geom2d_Curve) aCopyPCurve = Handle(Geom2d_Curve)::DownCast(aPCurve->Copy());
        if (aCopyPCurve->IsKind(STANDARD_TYPE(Geom2d_TrimmedCurve)))
          aCopyPCurve = (Handle(Geom2d_TrimmedCurve)::DownCast(aCopyPCurve))->BasisCurve();

        aPCurveSeq.Append(aCopyPCurve);
        aFirstsSeq.Append(aFirst);
        aLastsSeq.Append(aLast);
        aForwardsSeq.Append(isForward);
        aCurrentType = aType;
        aPrevEdge    = anEdge;
        continue;
      }

      Standard_Boolean isSameCurve = Standard_False;
      Standard_Real    aNewF       = aFirst;
      Standard_Real    aNewL       = aLast;
      if (aPCurve == aPCurveSeq.Last())
      {
        isSameCurve = Standard_True;
      }
      else if (aType == aCurrentType)
      {
        Geom2dAdaptor_Curve aPrevAdaptor(aPCurveSeq.Last());
        switch (aType)
        {
          case GeomAbs_Line: {
            gp_Lin2d aPrevLin  = aPrevAdaptor.Line();
            gp_Pnt2d aFirstP2d = aPCurve->Value(aFirst);
            gp_Pnt2d aLastP2d  = aPCurve->Value(aLast);
            if (aPrevLin.Contains(aFirstP2d, Precision::Confusion())
                && aPrevLin.Contains(aLastP2d, Precision::Confusion()))
            {
              isSameCurve = Standard_True;
              gp_Pnt2d p1 = anAdaptor.Value(aFirst);
              gp_Pnt2d p2 = anAdaptor.Value(aLast);
              aNewF       = ElCLib::Parameter(aPrevLin, p1);
              aNewL       = ElCLib::Parameter(aPrevLin, p2);
              if (aNewF > aNewL)
              {
                Standard_Real aTmp = aNewF;
                aNewF              = aNewL;
                aNewL              = aTmp;
              }
            }
            break;
          }
          case GeomAbs_Circle: {
            gp_Circ2d aCirc     = anAdaptor.Circle();
            gp_Circ2d aPrevCirc = aPrevAdaptor.Circle();
            if (aCirc.Location().Distance(aPrevCirc.Location()) <= Precision::Confusion()
                && Abs(aCirc.Radius() - aPrevCirc.Radius()) <= Precision::Confusion())
            {
              isSameCurve = Standard_True;
              gp_Pnt2d p1 = anAdaptor.Value(aFirst);
              gp_Pnt2d p2 = anAdaptor.Value(aLast);
              aNewF       = ElCLib::Parameter(aPrevCirc, p1);
              aNewL       = ElCLib::Parameter(aPrevCirc, p2);
              if (aNewF > aNewL)
              {
                Standard_Real aTmp = aNewF;
                aNewF              = aNewL;
                aNewL              = aTmp;
              }
            }
            break;
          }
          default:
            break;
        }
      }
      if (isSameCurve)
      {
        if (aForwardsSeq.Last() == Standard_True)
          aLastsSeq.ChangeLast() = aNewL;
        else
          aFirstsSeq.ChangeLast() = aNewF;
      }
      else
      {
        Handle(Geom2d_Curve) aCopyPCurve = Handle(Geom2d_Curve)::DownCast(aPCurve->Copy());
        if (aCopyPCurve->IsKind(STANDARD_TYPE(Geom2d_TrimmedCurve)))
          aCopyPCurve = (Handle(Geom2d_TrimmedCurve)::DownCast(aCopyPCurve))->BasisCurve();

        aPCurveSeq.Append(aCopyPCurve);
        aFirstsSeq.Append(aFirst);
        aLastsSeq.Append(aLast);
        aForwardsSeq.Append(isForward);
        aCurrentType = aType;
        TopoDS_Vertex aV;
        TopExp::CommonVertex(aPrevEdge, anEdge, aV);
        Standard_Real aTol = BRep_Tool::Tolerance(aV);
        aTolVerSeq.Append(aTol);
      }
      aPrevEdge = anEdge;
    }

    Handle(Geom2d_Curve) aResPCurve;
    Standard_Real        aResFirst, aResLast;
    if (aPCurveSeq.Length() == 1)
    {
      aResPCurve = aPCurveSeq.Last();
      aResFirst  = aFirstsSeq.Last();
      aResLast   = aLastsSeq.Last();
      if (aForwardsSeq.Last() == Standard_False)
      {
        Standard_Real aNewLast  = aResPCurve->ReversedParameter(aResFirst);
        Standard_Real aNewFirst = aResPCurve->ReversedParameter(aResLast);
        aResPCurve->Reverse();
        aResFirst = aNewFirst;
        aResLast  = aNewLast;
      }
    }
    else
    {
      // C1 concatenation for PCurveSeq
      TColGeom2d_Array1OfBSplineCurve tab_c2d(0, aPCurveSeq.Length() - 1);
      for (Standard_Integer i = 1; i <= aPCurveSeq.Length(); i++)
      {
        Handle(Geom2d_TrimmedCurve) aTrPCurve =
          new Geom2d_TrimmedCurve(aPCurveSeq(i), aFirstsSeq(i), aLastsSeq(i));
        if (aForwardsSeq(i) == Standard_False)
        {
          aTrPCurve->Reverse();
        }
        tab_c2d(i - 1) = Geom2dConvert::CurveToBSplineCurve(aTrPCurve);
        Geom2dConvert::C0BSplineToC1BSplineCurve(tab_c2d(i - 1), Precision::Confusion());
      }

      TColStd_Array1OfReal tabtolvertex(0, aTolVerSeq.Length() - 1);
      for (Standard_Integer i = 1; i <= aTolVerSeq.Length(); i++)
      {
        Standard_Real aTol  = aTolVerSeq(i);
        tabtolvertex(i - 1) = aTol;
        if (aTol > aMaxTol)
          aMaxTol = aTol;
      }

      Handle(TColGeom2d_HArray1OfBSplineCurve) concatc2d;    // array of the concatenated curves
      Handle(TColStd_HArray1OfInteger)         ArrayOfInd2d; // array of the remaining Vertex
      Standard_Boolean                         aClosedFlag = Standard_False;
      Geom2dConvert::ConcatC1(tab_c2d,
                              tabtolvertex,
                              ArrayOfInd2d,
                              concatc2d,
                              aClosedFlag,
                              Precision::Confusion()); // C1 concatenation

      if (concatc2d->Length() > 1)
      {
        Geom2dConvert_CompCurveToBSplineCurve Concat2d(concatc2d->Value(concatc2d->Lower()));

        for (Standard_Integer i = concatc2d->Lower() + 1; i <= concatc2d->Upper(); i++)
          Concat2d.Add(concatc2d->Value(i), aMaxTol, Standard_True);

        concatc2d->SetValue(concatc2d->Lower(), Concat2d.BSplineCurve());
      }
      Handle(Geom2d_BSplineCurve) aBSplineCurve = concatc2d->Value(concatc2d->Lower());
      aResPCurve                                = aBSplineCurve;
      aResFirst                                 = aBSplineCurve->FirstParameter();
      aResLast                                  = aBSplineCurve->LastParameter();
    }
    ResPCurves.Append(aResPCurve);
    ResFirsts.Append(aResFirst);
    ResLasts.Append(aResLast);
  }

  BRep_Builder aBuilder;

  // Check the results for consistency
  Standard_Boolean IsBadRange = Standard_False;
  Standard_Real    aRange3d   = aLast3d - aFirst3d;
  for (Standard_Integer ii = 1; ii <= ResPCurves.Length(); ii++)
  {
    Standard_Real aRange = ResLasts(ii) - ResFirsts(ii);
    if (Abs(aRange3d - aRange) > aMaxTol)
      IsBadRange = Standard_True;
  }

  if (IsBadRange)
  {
    for (Standard_Integer ii = 1; ii <= ResPCurves.Length(); ii++)
    {
      const TopoDS_Face&                   aFace = TopoDS::Face(aFaceSeq(ii));
      Handle(Geom_Surface)                 aSurf = BRep_Tool::Surface(aFace);
      Handle(ShapeAnalysis_Surface)        aSAS  = new ShapeAnalysis_Surface(aSurf);
      ShapeConstruct_ProjectCurveOnSurface aToolProj;
      aToolProj.Init(aSAS, Precision::Confusion());
      Handle(Geom2d_Curve) aNewPCurve;
      if (aToolProj.Perform(aCurve, aFirst3d, aLast3d, aNewPCurve))
        ResPCurves(ii) = aNewPCurve;
      else
      {
        // Reparametrize pcurve
        Handle(Geom2d_TrimmedCurve) aTrPCurve =
          new Geom2d_TrimmedCurve(ResPCurves(ii), ResFirsts(ii), ResLasts(ii));
        Handle(Geom2d_BSplineCurve) aBSplinePCurve = Geom2dConvert::CurveToBSplineCurve(aTrPCurve);
        TColStd_Array1OfReal        aKnots(1, aBSplinePCurve->NbKnots());
        aBSplinePCurve->Knots(aKnots);
        BSplCLib::Reparametrize(aFirst3d, aLast3d, aKnots);
        aBSplinePCurve->SetKnots(aKnots);
        ResPCurves(ii) = aBSplinePCurve;
      }
      ResFirsts(ii) = aFirst3d;
      ResLasts(ii)  = aLast3d;
    }
  }

  // Reparametrize pcurves if needed
  if (!ResPCurves.IsEmpty())
  {
    for (Standard_Integer ii = 1; ii <= ResPCurves.Length(); ii++)
    {
      if (Abs(aFirst3d - ResFirsts(ii)) > aMaxTol || Abs(aLast3d - ResLasts(ii)) > aMaxTol)
      {
        Geom2dAdaptor_Curve aGAcurve(ResPCurves(ii));
        GeomAbs_CurveType   aType = aGAcurve.GetType();
        if (aType == GeomAbs_Line)
        {
          gp_Lin2d aLin2d   = aGAcurve.Line();
          gp_Dir2d aDir2d   = aLin2d.Direction();
          gp_Pnt2d aPnt2d   = aGAcurve.Value(ResFirsts(ii));
          gp_Vec2d anOffset = -aDir2d;
          anOffset *= aFirst3d;
          aPnt2d.Translate(anOffset);
          Handle(Geom2d_Line) aNewLine2d = new Geom2d_Line(aPnt2d, aDir2d);
          ResPCurves(ii)                 = aNewLine2d;
        }
        else if (aType == GeomAbs_Circle)
        {
          gp_Circ2d     aCirc2d   = aGAcurve.Circle();
          Standard_Real aRadius   = aCirc2d.Radius();
          gp_Ax22d      aPosition = aCirc2d.Position();
          gp_Pnt2d      aLocation = aCirc2d.Location();
          Standard_Real anOffset  = ResFirsts(ii) - aFirst3d;
          aPosition.Rotate(aLocation, anOffset);
          Handle(Geom2d_Circle) aNewCircle2d = new Geom2d_Circle(aPosition, aRadius);
          ResPCurves(ii)                     = aNewCircle2d;
        }
        else // general case
        {
          Handle(Geom2d_TrimmedCurve) aTrPCurve =
            new Geom2d_TrimmedCurve(ResPCurves(ii), ResFirsts(ii), ResLasts(ii));
          Handle(Geom2d_BSplineCurve) aBSplinePCurve =
            Geom2dConvert::CurveToBSplineCurve(aTrPCurve);
          TColStd_Array1OfReal aKnots(1, aBSplinePCurve->NbKnots());
          aBSplinePCurve->Knots(aKnots);
          BSplCLib::Reparametrize(aFirst3d, aLast3d, aKnots);
          aBSplinePCurve->SetKnots(aKnots);
          ResPCurves(ii) = aBSplinePCurve;
        }
        ResFirsts(ii) = aFirst3d;
        ResLasts(ii)  = aLast3d;
      } // if ranges > aMaxTol
    }   // for (Standard_Integer ii = 1; ii <= ResPCurves.Length(); ii++)
  }

  if (anIsSeam)
  {
    aBuilder.UpdateEdge(theEdge, ResPCurves(1), ResPCurves(2), TopoDS::Face(aFaceSeq(1)), aTolEdge);
  }
  else
    for (Standard_Integer j = 1; j <= ResPCurves.Length(); j++)
    {
      aBuilder.UpdateEdge(theEdge, ResPCurves(j), TopoDS::Face(aFaceSeq(j)), aTolEdge);
    }
}

//=======================================================================
// function : MergeSubSeq
// purpose  : Merges a sequence of edges into one edge if possible
//=======================================================================

Standard_Boolean ShapeUpgrade_UnifySameDomain::MergeSubSeq(
  const TopTools_SequenceOfShape&                  theChain,
  const TopTools_IndexedDataMapOfShapeListOfShape& theVFmap,
  TopoDS_Edge&                                     OutEdge)
{
  ShapeAnalysis_Edge sae;
  BRep_Builder       B;
  // union edges in chain
  int                j;
  Standard_Real      fp1, lp1, fp2, lp2;
  Standard_Boolean   IsUnionOfLinesPossible   = Standard_True;
  Standard_Boolean   IsUnionOfCirclesPossible = Standard_True;
  Handle(Geom_Curve) c3d1, c3d2;
  for (j = 1; j < theChain.Length(); j++)
  {
    TopoDS_Edge edge1 = TopoDS::Edge(theChain.Value(j));
    TopoDS_Edge edge2 = TopoDS::Edge(theChain.Value(j + 1));

    if (BRep_Tool::Degenerated(edge1) && BRep_Tool::Degenerated(edge2))
    {
      // Find the closest points in 2d
      TopoDS_Edge        edgeFirst = TopoDS::Edge(theChain.First());
      TopoDS_Edge        edgeLast  = TopoDS::Edge(theChain.Last());
      TopoDS_Face        CommonFace;
      Standard_Real      MinSqDist;
      TopAbs_Orientation OrOfE1OnFace, OrOfE2OnFace;
      Standard_Integer   IndOnE1, IndOnE2;
      gp_Pnt2d           PointsOnEdge1[2], PointsOnEdge2[2];
      if (!FindClosestPoints(edgeFirst,
                             edgeLast,
                             theVFmap,
                             CommonFace,
                             MinSqDist,
                             OrOfE1OnFace,
                             OrOfE2OnFace,
                             IndOnE1,
                             IndOnE2,
                             PointsOnEdge1,
                             PointsOnEdge2))
        return Standard_False;

      // Define indices corresponding to extremities of future edge
      IndOnE1 = 1 - IndOnE1;
      IndOnE2 = 1 - IndOnE2;

      // Construct new degenerated edge
      gp_Pnt2d StartPoint = PointsOnEdge1[IndOnE1];
      gp_Pnt2d EndPoint   = PointsOnEdge2[IndOnE2];
      if ((OrOfE1OnFace == TopAbs_FORWARD && IndOnE1 == 1)
          || (OrOfE1OnFace == TopAbs_REVERSED && IndOnE1 == 0))
      {
        gp_Pnt2d Tmp = StartPoint;
        StartPoint   = EndPoint;
        EndPoint     = Tmp;
      }

      Handle(Geom2d_Line) aLine = GCE2d_MakeLine(StartPoint, EndPoint);

      TopoDS_Vertex aVertex     = TopExp::FirstVertex(edgeFirst);
      TopoDS_Vertex StartVertex = aVertex, EndVertex = aVertex;
      StartVertex.Orientation(TopAbs_FORWARD);
      EndVertex.Orientation(TopAbs_REVERSED);

      TopoDS_Edge NewEdge;
      B.MakeEdge(NewEdge);
      B.UpdateEdge(NewEdge, aLine, CommonFace, Precision::Confusion());
      B.Range(NewEdge, 0., StartPoint.Distance(EndPoint));
      B.Add(NewEdge, StartVertex);
      B.Add(NewEdge, EndVertex);
      B.Degenerated(NewEdge, Standard_True);
      OutEdge = NewEdge;
      return Standard_True;
    }

    c3d1 = BRep_Tool::Curve(edge1, fp1, lp1);
    c3d2 = BRep_Tool::Curve(edge2, fp2, lp2);

    BRepAdaptor_Curve aBAcurve1(edge1);
    BRepAdaptor_Curve aBAcurve2(edge2);
    gp_Dir            aDir1, aDir2;

    if (c3d1.IsNull() || c3d2.IsNull())
      return Standard_False;

    if (c3d1->IsKind(STANDARD_TYPE(Geom_TrimmedCurve)))
    {
      Handle(Geom_TrimmedCurve) tc = Handle(Geom_TrimmedCurve)::DownCast(c3d1);
      c3d1                         = tc->BasisCurve();
    }
    if (c3d2->IsKind(STANDARD_TYPE(Geom_TrimmedCurve)))
    {
      Handle(Geom_TrimmedCurve) tc = Handle(Geom_TrimmedCurve)::DownCast(c3d2);
      c3d2                         = tc->BasisCurve();
    }
    if (IsLinear(aBAcurve1, aDir1) && IsLinear(aBAcurve2, aDir2))
    {
      Handle(Geom_Line) L1 = Handle(Geom_Line)::DownCast(c3d1);
      Handle(Geom_Line) L2 = Handle(Geom_Line)::DownCast(c3d2);
      if (!aDir1.IsParallel(aDir2, myAngTol))
        IsUnionOfLinesPossible = Standard_False;
    }
    else
      IsUnionOfLinesPossible = Standard_False;
    if (c3d1->IsKind(STANDARD_TYPE(Geom_Circle)) && c3d2->IsKind(STANDARD_TYPE(Geom_Circle)))
    {
      Handle(Geom_Circle) C1  = Handle(Geom_Circle)::DownCast(c3d1);
      Handle(Geom_Circle) C2  = Handle(Geom_Circle)::DownCast(c3d2);
      gp_Pnt              P01 = C1->Location();
      gp_Pnt              P02 = C2->Location();
      if (P01.Distance(P02) > Precision::Confusion())
        IsUnionOfCirclesPossible = Standard_False;
    }
    else
      IsUnionOfCirclesPossible = Standard_False;
  }
  if (IsUnionOfLinesPossible && IsUnionOfCirclesPossible)
    return Standard_False;

  // union of lines is possible
  if (IsUnionOfLinesPossible)
  {
    TopoDS_Vertex V[2];
    V[0]       = sae.FirstVertex(TopoDS::Edge(theChain.First()));
    gp_Pnt PV1 = BRep_Tool::Pnt(V[0]);
    V[1]       = sae.LastVertex(TopoDS::Edge(theChain.Last()));
    gp_Pnt PV2 = BRep_Tool::Pnt(V[1]);
    gp_Vec Vec(PV1, PV2);
    if (mySafeInputMode)
    {
      for (int k = 0; k < 2; k++)
      {
        if (!myContext->IsRecorded(V[k]))
        {
          TopoDS_Vertex Vcopy = TopoDS::Vertex(V[k].EmptyCopied());
          myContext->Replace(V[k], Vcopy);
          V[k] = Vcopy;
        }
        else
          V[k] = TopoDS::Vertex(myContext->Apply(V[k]));
      }
    }
    Handle(Geom_Line)         L    = new Geom_Line(gp_Ax1(PV1, Vec));
    Standard_Real             dist = PV1.Distance(PV2);
    Handle(Geom_TrimmedCurve) tc   = new Geom_TrimmedCurve(L, 0.0, dist);
    TopoDS_Edge               E;
    B.MakeEdge(E, tc, Precision::Confusion());
    B.Add(E, V[0]);
    B.Add(E, V[1]);
    B.UpdateVertex(V[0], 0., E, 0.);
    B.UpdateVertex(V[1], dist, E, 0.);
    UnionPCurves(theChain, E);
    OutEdge = E;
    return Standard_True;
  }

  if (IsUnionOfCirclesPossible)
  {
    double             f, l;
    TopoDS_Edge        FE  = TopoDS::Edge(theChain.First());
    Handle(Geom_Curve) c3d = BRep_Tool::Curve(FE, f, l);

    if (c3d->IsKind(STANDARD_TYPE(Geom_TrimmedCurve)))
    {
      Handle(Geom_TrimmedCurve) tc = Handle(Geom_TrimmedCurve)::DownCast(c3d);
      c3d                          = tc->BasisCurve();
    }
    Handle(Geom_Circle) Cir = Handle(Geom_Circle)::DownCast(c3d);

    TopoDS_Vertex V[2];
    V[0]                      = sae.FirstVertex(FE);
    V[1]                      = sae.LastVertex(TopoDS::Edge(theChain.Last()));
    Standard_Boolean isClosed = V[0].IsSame(V[1]);
    if (!isClosed)
    {
      // additionally check the points for equality to make a final decision about closedness of the
      // result curve
      gp_Pnt        aP0  = BRep_Tool::Pnt(V[0]);
      gp_Pnt        aP1  = BRep_Tool::Pnt(V[1]);
      Standard_Real aTol = Max(BRep_Tool::Tolerance(V[0]), BRep_Tool::Tolerance(V[1]));
      if (aP0.SquareDistance(aP1) < aTol * aTol)
      {
        isClosed = Standard_True;
        V[1]     = V[0];
        V[1].Reverse();
      }
    }
    TopoDS_Edge E;
    if (isClosed)
    {
      // closed chain
      BRepAdaptor_Curve   adef(FE);
      Handle(Geom_Circle) Cir1;
      double              FP, LP;
      if (FE.Orientation() == TopAbs_FORWARD)
      {
        FP = adef.FirstParameter();
        LP = adef.LastParameter();
      }
      else
      {
        FP = adef.LastParameter();
        LP = adef.FirstParameter();
      }
      if (Abs(FP) < Precision::PConfusion())
      {
        B.MakeEdge(E, Cir, Precision::Confusion());
        B.Add(E, V[0]);
        B.Add(E, V[1]);
        E.Orientation(FE.Orientation());
      }
      else
      {
        GC_MakeCircle MC1(adef.Value(FP), adef.Value((FP + LP) * 0.5), adef.Value(LP));
        if (MC1.IsDone())
          Cir1 = MC1.Value();
        else
          return Standard_False;
        B.MakeEdge(E, Cir1, Precision::Confusion());
        B.Add(E, V[0]);
        B.Add(E, V[1]);
      }
    }
    else // open chain
    {
      Standard_Real ParamFirst     = BRep_Tool::Parameter(V[0], FE);
      TopoDS_Vertex VertexLastOnFE = sae.LastVertex(FE);
      Standard_Real ParamLast      = BRep_Tool::Parameter(VertexLastOnFE, FE);

      if (mySafeInputMode)
      {
        for (int k = 0; k < 2; k++)
        {
          if (!myContext->IsRecorded(V[k]))
          {
            TopoDS_Vertex Vcopy = TopoDS::Vertex(V[k].EmptyCopied());
            myContext->Replace(V[k], Vcopy);
            V[k] = Vcopy;
          }
          else
            V[k] = TopoDS::Vertex(myContext->Apply(V[k]));
        }
      }

      gp_Pnt PointFirst = BRep_Tool::Pnt(V[0]);
      while (Abs(ParamLast - ParamFirst) > 7 * M_PI / 8)
        ParamLast = (ParamFirst + ParamLast) / 2;
      BRepAdaptor_Curve   BAcurveFE(FE);
      gp_Pnt              PointLast = BAcurveFE.Value(ParamLast);
      gp_Pnt              Origin    = Cir->Circ().Location();
      gp_Dir              Dir1      = gp_Vec(Origin, PointFirst);
      gp_Dir              Dir2      = gp_Vec(Origin, PointLast);
      gp_Dir              Vdir      = Dir1 ^ Dir2;
      gp_Ax2              anAx2(Origin, Vdir, Dir1);
      Handle(Geom_Circle) aNewCircle       = new Geom_Circle(anAx2, Cir->Radius());
      gp_Pnt              PointLastInChain = BRep_Tool::Pnt(V[1]);
      gp_Dir              DirLastInChain   = gp_Vec(Origin, PointLastInChain);
      Standard_Real       lpar             = Dir1.AngleWithRef(DirLastInChain, Vdir);
      if (lpar < 0.)
        lpar += 2 * M_PI;

      Handle(Geom_TrimmedCurve) tc = new Geom_TrimmedCurve(aNewCircle, 0., lpar);
      B.MakeEdge(E, tc, Precision::Confusion());
      B.Add(E, V[0]);
      B.Add(E, V[1]);
      B.UpdateVertex(V[0], 0., E, 0.);
      B.UpdateVertex(V[1], lpar, E, 0.);
    }
    UnionPCurves(theChain, E);
    OutEdge = E;
    return Standard_True;
  }
  if (theChain.Length() > 1 && myConcatBSplines)
  {
    // second step: union edges with various curves
    // skl for bug 0020052 from Mantis: perform such unions
    // only if curves are bspline or bezier

    TopoDS_Vertex    VF        = sae.FirstVertex(TopoDS::Edge(theChain.First()));
    TopoDS_Vertex    VL        = sae.LastVertex(TopoDS::Edge(theChain.Last()));
    Standard_Boolean NeedUnion = Standard_True;
    for (j = 1; j <= theChain.Length(); j++)
    {
      TopoDS_Edge        edge = TopoDS::Edge(theChain.Value(j));
      TopLoc_Location    Loc;
      Handle(Geom_Curve) c3d = BRep_Tool::Curve(edge, Loc, fp1, lp1);
      if (c3d.IsNull())
        continue;
      if (c3d->IsKind(STANDARD_TYPE(Geom_TrimmedCurve)))
      {
        Handle(Geom_TrimmedCurve) tc = Handle(Geom_TrimmedCurve)::DownCast(c3d);
        c3d                          = tc->BasisCurve();
      }
      if ((c3d->IsKind(STANDARD_TYPE(Geom_BSplineCurve))
           || c3d->IsKind(STANDARD_TYPE(Geom_BezierCurve))))
        continue;
      NeedUnion = Standard_False;
      break;
    }
    if (NeedUnion)
    {
#ifdef OCCT_DEBUG
      std::cout << "can not make analytical union => make approximation" << std::endl;
#endif
      TopoDS_Edge E = GlueEdgesWithPCurves(theChain, VF, VL);
      OutEdge       = E;
      return Standard_True;
    }
    else
    {
#ifdef OCCT_DEBUG
      std::cout << "can not make approximation for such types of curves" << std::endl;
#endif
      return Standard_False;
    }
  }
  return Standard_False;
}

//=======================================================================
// function : IsMergingPossible
// purpose  : Checks if merging of two edges is possible
//=======================================================================

static Standard_Boolean IsMergingPossible(const TopoDS_Edge&         edge1,
                                          const TopoDS_Edge&         edge2,
                                          double                     theAngTol,
                                          double                     theLinTol,
                                          const TopTools_MapOfShape& AvoidEdgeVrt,
                                          const bool                 theLineDirectionOk,
                                          const gp_Pnt&              theFirstPoint,
                                          const gp_Vec&              theDirectionVec,
                                          const TopTools_IndexedDataMapOfShapeListOfShape& theVFmap)
{
  Standard_Boolean IsDegE1 = BRep_Tool::Degenerated(edge1);
  Standard_Boolean IsDegE2 = BRep_Tool::Degenerated(edge2);

  if (IsDegE1 && IsDegE2)
  {
    // Find connstion point in 2d
    TopoDS_Face        CommonFace;
    Standard_Real      MinSqDist;
    TopAbs_Orientation OrOfE1OnFace, OrOfE2OnFace;
    Standard_Integer   IndOnE1, IndOnE2;
    gp_Pnt2d           PointsOnEdge1[2], PointsOnEdge2[2];
    if (!FindClosestPoints(edge1,
                           edge2,
                           theVFmap,
                           CommonFace,
                           MinSqDist,
                           OrOfE1OnFace,
                           OrOfE2OnFace,
                           IndOnE1,
                           IndOnE2,
                           PointsOnEdge1,
                           PointsOnEdge2))
      return Standard_False;

    if (MinSqDist <= Precision::SquareConfusion())
      return Standard_True;

    return Standard_False;
  }
  else if (IsDegE1 || IsDegE2)
    return Standard_False;

  TopoDS_Vertex CV = TopExp::LastVertex(edge1, Standard_True);
  if (CV.IsNull() || AvoidEdgeVrt.Contains(CV))
    return Standard_False;

  BRepAdaptor_Curve ade1(edge1);
  BRepAdaptor_Curve ade2(edge2);

  GeomAbs_CurveType t1 = ade1.GetType();
  GeomAbs_CurveType t2 = ade2.GetType();

  if (t1 == GeomAbs_Circle && t2 == GeomAbs_Circle)
  {
    if (ade1.Circle().Location().Distance(ade2.Circle().Location()) > Precision::Confusion())
      return Standard_False;
  }

  gp_Dir aDir1, aDir2;
  if (!(IsLinear(ade1, aDir1) && IsLinear(ade2, aDir2))
      && ((t1 != GeomAbs_BezierCurve && t1 != GeomAbs_BSplineCurve)
          || (t2 != GeomAbs_BezierCurve && t2 != GeomAbs_BSplineCurve))
      && t1 != t2)
    return Standard_False;

  gp_Vec Diff1, Diff2;
  gp_Pnt P1, P2;
  if (edge1.Orientation() == TopAbs_FORWARD)
    ade1.D1(ade1.LastParameter(), P1, Diff1);
  else
  {
    ade1.D1(ade1.FirstParameter(), P1, Diff1);
    Diff1 = -Diff1;
  }

  if (edge2.Orientation() == TopAbs_FORWARD)
    ade2.D1(ade2.FirstParameter(), P2, Diff2);
  else
  {
    ade2.D1(ade2.LastParameter(), P2, Diff2);
    Diff2 = -Diff2;
  }

  if (Diff1.Angle(Diff2) > theAngTol)
    return Standard_False;

  if (theLineDirectionOk && t2 == GeomAbs_Line)
  {
    // Check that the accumulated deflection does not exceed the linear tolerance
    Standard_Real aLast =
      (edge2.Orientation() == TopAbs_FORWARD) ? ade2.LastParameter() : ade2.FirstParameter();
    gp_Vec        aCurV(theFirstPoint, ade2.Value(aLast));
    Standard_Real aDD = theDirectionVec.CrossSquareMagnitude(aCurV);
    if (aDD > theLinTol * theLinTol)
      return Standard_False;

    // Check that the accumulated angle does not exceed the angular tolerance.
    // For symmetry, check the angle between vectors of:
    // - first edge and resulting curve, and
    // - the last edge and resulting curve.
    if (theDirectionVec.Angle(aCurV) > theAngTol || Diff2.Angle(aCurV) > theAngTol)
      return Standard_False;
  }

  return Standard_True;
}

//=================================================================================================

static Standard_Boolean GetLineEdgePoints(const TopoDS_Edge& theInpEdge,
                                          gp_Pnt&            theFirstPoint,
                                          gp_Vec&            theDirectionVec)
{
  double             f, l;
  Handle(Geom_Curve) aCur = BRep_Tool::Curve(theInpEdge, f, l);
  if (aCur.IsNull())
    return Standard_False;

  Handle(Geom_TrimmedCurve) aTC = Handle(Geom_TrimmedCurve)::DownCast(aCur);
  if (!aTC.IsNull())
    aCur = aTC->BasisCurve();

  if (aCur->DynamicType() != STANDARD_TYPE(Geom_Line))
    return Standard_False;

  if (theInpEdge.Orientation() == TopAbs_REVERSED)
  {
    Standard_Real tmp = f;
    f                 = l;
    l                 = tmp;
  }
  theFirstPoint   = aCur->Value(f);
  gp_Pnt aLP      = aCur->Value(l);
  theDirectionVec = aLP.XYZ().Subtracted(theFirstPoint.XYZ());
  theDirectionVec.Normalize();
  return Standard_True;
}

struct ShapeUpgrade_UnifySameDomain::SubSequenceOfEdges
{
  TopTools_SequenceOfShape SeqsEdges;
  TopoDS_Edge              UnionEdges;
};

//=================================================================================================

void ShapeUpgrade_UnifySameDomain::generateSubSeq(
  const TopTools_SequenceOfShape&                  anInpEdgeSeq,
  NCollection_Sequence<SubSequenceOfEdges>&        SeqOfSubSeqOfEdges,
  Standard_Boolean                                 IsClosed,
  double                                           theAngTol,
  double                                           theLinTol,
  const TopTools_MapOfShape&                       AvoidEdgeVrt,
  const TopTools_IndexedDataMapOfShapeListOfShape& theVFmap)
{
  Standard_Boolean isOk = Standard_False;
  TopoDS_Edge      edge1, edge2;

  SubSequenceOfEdges SubSeq;
  TopoDS_Edge        RefEdge = TopoDS::Edge(anInpEdgeSeq(1));
  SubSeq.SeqsEdges.Append(RefEdge);
  SeqOfSubSeqOfEdges.Append(SubSeq);

  gp_Pnt           aFirstPoint;
  gp_Vec           aDirectionVec;
  Standard_Boolean isLineDirectionOk = GetLineEdgePoints(RefEdge, aFirstPoint, aDirectionVec);

  for (int i = 1; i < anInpEdgeSeq.Length(); i++)
  {
    edge1 = TopoDS::Edge(anInpEdgeSeq(i));
    edge2 = TopoDS::Edge(anInpEdgeSeq(i + 1));
    isOk  = IsMergingPossible(edge1,
                             edge2,
                             theAngTol,
                             theLinTol,
                             AvoidEdgeVrt,
                             isLineDirectionOk,
                             aFirstPoint,
                             aDirectionVec,
                             theVFmap);
    if (!isOk)
    {
      SubSequenceOfEdges aSubSeq;
      aSubSeq.SeqsEdges.Append(edge2);
      SeqOfSubSeqOfEdges.Append(aSubSeq);
      isLineDirectionOk = GetLineEdgePoints(edge2, aFirstPoint, aDirectionVec);
    }
    else
      SeqOfSubSeqOfEdges.ChangeLast().SeqsEdges.Append(edge2);
  }
  /// check first and last chain segments
  if (IsClosed && SeqOfSubSeqOfEdges.Length() > 1)
  {
    edge1 = TopoDS::Edge(anInpEdgeSeq.Last());
    edge2 = TopoDS::Edge(anInpEdgeSeq.First());
    if (IsMergingPossible(edge1,
                          edge2,
                          theAngTol,
                          theLinTol,
                          AvoidEdgeVrt,
                          Standard_False,
                          aFirstPoint,
                          aDirectionVec,
                          theVFmap))
    {
      SeqOfSubSeqOfEdges.ChangeLast().SeqsEdges.Append(SeqOfSubSeqOfEdges.ChangeFirst().SeqsEdges);
      SeqOfSubSeqOfEdges.Remove(1);
    }
  }
}

//=================================================================================================

Standard_Boolean ShapeUpgrade_UnifySameDomain::MergeEdges(
  TopTools_SequenceOfShape&                        SeqEdges,
  const TopTools_IndexedDataMapOfShapeListOfShape& theVFmap,
  NCollection_Sequence<SubSequenceOfEdges>&        SeqOfSubSeqOfEdges,
  const TopTools_MapOfShape&                       NonMergVrt)
{
  TopTools_IndexedDataMapOfShapeListOfShape aMapVE;
  Standard_Integer                          j;
  TopTools_MapOfShape                       VerticesToAvoid;
  const Standard_Integer                    aNbE = SeqEdges.Length();
  for (j = 1; j <= aNbE; j++)
  {
    TopoDS_Edge anEdge = TopoDS::Edge(SeqEdges(j));
    // fill in the map V-E
    for (TopoDS_Iterator it(anEdge.Oriented(TopAbs_FORWARD)); it.More(); it.Next())
    {
      const TopoDS_Shape& aV = it.Value();
      if (aV.Orientation() == TopAbs_FORWARD || aV.Orientation() == TopAbs_REVERSED)
      {
        if (!aMapVE.Contains(aV))
          aMapVE.Add(aV, TopTools_ListOfShape());
        aMapVE.ChangeFromKey(aV).Append(anEdge);
      }
    }
  }
  NCollection_MapAlgo::Unite(VerticesToAvoid, NonMergVrt);

  // do loop while there are unused edges
  TopTools_MapOfShape aUsedEdges;

  for (Standard_Integer iE = 1; iE <= aNbE; ++iE)
  {
    TopoDS_Edge edge = TopoDS::Edge(SeqEdges(iE));
    if (!aUsedEdges.Add(edge))
      continue;

    // make chain for unite
    TopTools_SequenceOfShape aChain;
    aChain.Append(edge);
    TopoDS_Vertex V[2];
    TopExp::Vertices(edge, V[0], V[1], Standard_True);

    // connect more edges to the chain in both directions
    for (j = 0; j < 2; j++)
    {
      Standard_Boolean isAdded = Standard_True;
      while (isAdded)
      {
        isAdded = Standard_False;
        if (V[j].IsNull())
          break;
        const TopTools_ListOfShape& aLE = aMapVE.FindFromKey(V[j]);
        for (TopTools_ListIteratorOfListOfShape itL(aLE); itL.More(); itL.Next())
        {
          edge = TopoDS::Edge(itL.Value());
          if (!aUsedEdges.Contains(edge))
          {
            TopoDS_Vertex V2[2];
            TopExp::Vertices(edge, V2[0], V2[1], Standard_True);
            // the neighboring edge must have V[j] reversed and located on the opposite end
            if (V2[1 - j].IsEqual(V[j].Reversed()))
            {
              if (j == 0)
                aChain.Prepend(edge);
              else
                aChain.Append(edge);
              aUsedEdges.Add(edge);
              V[j]    = V2[j];
              isAdded = Standard_True;
              break;
            }
          }
        }
      }
    }

    if (aChain.Length() < 2)
      continue;

    Standard_Boolean IsClosed = Standard_False;
    if (V[0].IsSame(V[1]))
      IsClosed = Standard_True;

    // split chain by vertices at which merging is not possible
    NCollection_Sequence<SubSequenceOfEdges> aOneSeq;
    generateSubSeq(aChain, aOneSeq, IsClosed, myAngTol, myLinTol, VerticesToAvoid, theVFmap);

    // put sub-chains in the result
    SeqOfSubSeqOfEdges.Append(aOneSeq);
  }

  for (int i = 1; i <= SeqOfSubSeqOfEdges.Length(); i++)
  {
    TopoDS_Edge UE;
    if (SeqOfSubSeqOfEdges(i).SeqsEdges.Length() < 2)
      continue;
    if (MergeSubSeq(SeqOfSubSeqOfEdges(i).SeqsEdges, theVFmap, UE))
      SeqOfSubSeqOfEdges(i).UnionEdges = UE;
  }
  return Standard_True;
}

//=======================================================================
// function : MergeSeq
// purpose  : Tries to unify the sequence of edges with the set of
//           another edges which lies on the same geometry
//=======================================================================
Standard_Boolean ShapeUpgrade_UnifySameDomain::MergeSeq(
  TopTools_SequenceOfShape&                        SeqEdges,
  const TopTools_IndexedDataMapOfShapeListOfShape& theVFmap,
  const TopTools_MapOfShape&                       nonMergVert)
{
  NCollection_Sequence<SubSequenceOfEdges> SeqOfSubsSeqOfEdges;
  if (MergeEdges(SeqEdges, theVFmap, SeqOfSubsSeqOfEdges, nonMergVert))
  {
    for (Standard_Integer i = 1; i <= SeqOfSubsSeqOfEdges.Length(); i++)
    {
      if (SeqOfSubsSeqOfEdges(i).UnionEdges.IsNull())
        continue;

      myContext->Merge(SeqOfSubsSeqOfEdges(i).SeqsEdges, SeqOfSubsSeqOfEdges(i).UnionEdges);
    }
    return Standard_True;
  }
  return Standard_False;
}

//=======================================================================
// function : CheckSharedVertices
// purpose  : Checks the sequence of edges on the presence of shared vertex
//=======================================================================

static void CheckSharedVertices(const TopTools_SequenceOfShape&                  theSeqEdges,
                                const TopTools_IndexedDataMapOfShapeListOfShape& theMapEdgesVertex,
                                const TopTools_MapOfShape&                       theMapKeepShape,
                                TopTools_MapOfShape&                             theShareVertMap)
{
  ShapeAnalysis_Edge       sae;
  TopTools_SequenceOfShape SeqVertexes;
  TopTools_MapOfShape      MapVertexes;
  for (Standard_Integer k = 1; k <= theSeqEdges.Length(); k++)
  {
    TopoDS_Vertex aV1 = sae.FirstVertex(TopoDS::Edge(theSeqEdges(k)));
    TopoDS_Vertex aV2 = sae.LastVertex(TopoDS::Edge(theSeqEdges(k)));
    if (!MapVertexes.Add(aV1))
      SeqVertexes.Append(aV1);
    if (!MapVertexes.Add(aV2))
      SeqVertexes.Append(aV2);
  }

  for (Standard_Integer k = 1; k <= SeqVertexes.Length() /* && !IsSharedVertexPresent*/; k++)
  {
    const TopTools_ListOfShape& ListEdgesV1 = theMapEdgesVertex.FindFromKey(SeqVertexes(k));
    if (ListEdgesV1.Extent() > 2 || theMapKeepShape.Contains(SeqVertexes(k)))
      theShareVertMap.Add(SeqVertexes(k));
  }
  // return theShareVertMap.IsEmpty() ? false : true;
}

//=================================================================================================

ShapeUpgrade_UnifySameDomain::ShapeUpgrade_UnifySameDomain()
    : myLinTol(Precision::Confusion()),
      myAngTol(Precision::Angular()),
      myUnifyFaces(Standard_True),
      myUnifyEdges(Standard_True),
      myConcatBSplines(Standard_False),
      myAllowInternal(Standard_False),
      mySafeInputMode(Standard_True),
      myHistory(new BRepTools_History)
{
  myContext = new ShapeBuild_ReShape;
}

//=================================================================================================

ShapeUpgrade_UnifySameDomain::ShapeUpgrade_UnifySameDomain(const TopoDS_Shape&    aShape,
                                                           const Standard_Boolean UnifyEdges,
                                                           const Standard_Boolean UnifyFaces,
                                                           const Standard_Boolean ConcatBSplines)
    : myInitShape(aShape),
      myLinTol(Precision::Confusion()),
      myAngTol(Precision::Angular()),
      myUnifyFaces(UnifyFaces),
      myUnifyEdges(UnifyEdges),
      myConcatBSplines(ConcatBSplines),
      myAllowInternal(Standard_False),
      mySafeInputMode(Standard_True),
      myShape(aShape),
      myHistory(new BRepTools_History)
{
  myContext = new ShapeBuild_ReShape;
}

//=================================================================================================

void ShapeUpgrade_UnifySameDomain::Initialize(const TopoDS_Shape&    aShape,
                                              const Standard_Boolean UnifyEdges,
                                              const Standard_Boolean UnifyFaces,
                                              const Standard_Boolean ConcatBSplines)
{
  myInitShape      = aShape;
  myShape          = aShape;
  myUnifyEdges     = UnifyEdges;
  myUnifyFaces     = UnifyFaces;
  myConcatBSplines = ConcatBSplines;

  myContext->Clear();
  myKeepShapes.Clear();
  myFacePlaneMap.Clear();
  myEFmap.Clear();
  myFaceNewFace.Clear();
  myHistory->Clear();
}

//=================================================================================================

void ShapeUpgrade_UnifySameDomain::AllowInternalEdges(const Standard_Boolean theValue)
{
  myAllowInternal = theValue;
}

//=================================================================================================

void ShapeUpgrade_UnifySameDomain::SetSafeInputMode(Standard_Boolean theValue)
{
  mySafeInputMode = theValue;
}

//=================================================================================================

void ShapeUpgrade_UnifySameDomain::KeepShape(const TopoDS_Shape& theShape)
{
  if (theShape.ShapeType() == TopAbs_EDGE || theShape.ShapeType() == TopAbs_VERTEX)
    myKeepShapes.Add(theShape);
}

//=================================================================================================

void ShapeUpgrade_UnifySameDomain::KeepShapes(const TopTools_MapOfShape& theShapes)
{
  for (TopTools_MapIteratorOfMapOfShape it(theShapes); it.More(); it.Next())
  {
    if (it.Value().ShapeType() == TopAbs_EDGE || it.Value().ShapeType() == TopAbs_VERTEX)
      myKeepShapes.Add(it.Value());
  }
}

//=================================================================================================

void ShapeUpgrade_UnifySameDomain::UnifyFaces()
{
  // creating map of edge faces for the whole shape
  TopTools_IndexedDataMapOfShapeListOfShape aGMapEdgeFaces;

  TopTools_IndexedMapOfShape aFaceMap;
  TopExp::MapShapes(myShape, TopAbs_FACE, aFaceMap);
  for (Standard_Integer i = 1; i <= aFaceMap.Extent(); i++)
    TopExp::MapShapesAndAncestors(aFaceMap(i), TopAbs_EDGE, TopAbs_FACE, aGMapEdgeFaces);

  // creating map of face shells for the whole shape to avoid
  // unification of faces belonging to the different shells
  DataMapOfShapeMapOfShape aGMapFaceShells;
  for (TopExp_Explorer anExp(myShape, TopAbs_SHELL); anExp.More(); anExp.Next())
  {
    const TopoDS_Shape& aShell = anExp.Current();
    for (TopoDS_Iterator anItF(aShell); anItF.More(); anItF.Next())
    {
      const TopoDS_Shape& aF = anItF.Value();
      if (TopTools_MapOfShape* pShells = aGMapFaceShells.ChangeSeek(aF))
      {
        pShells->Add(aShell);
      }
      else
      {
        (aGMapFaceShells.Bound(aF, TopTools_MapOfShape()))->Add(aShell);
      }
    }
  }

  // creating map of free boundaries
  TopTools_MapOfShape aFreeBoundMap;
  // look at only shells not belonging to solids
  TopExp_Explorer anExplo(myShape, TopAbs_SHELL, TopAbs_SOLID);
  for (; anExplo.More(); anExplo.Next())
  {
    const TopoDS_Shape&                       aShell = anExplo.Current();
    TopTools_IndexedDataMapOfShapeListOfShape aEFmap;
    TopExp::MapShapesAndAncestors(aShell, TopAbs_EDGE, TopAbs_FACE, aEFmap);
    for (Standard_Integer ii = 1; ii <= aEFmap.Extent(); ii++)
    {
      const TopoDS_Edge&          anEdge    = TopoDS::Edge(aEFmap.FindKey(ii));
      const TopTools_ListOfShape& aFaceList = aEFmap(ii);
      if (!BRep_Tool::Degenerated(anEdge) && aFaceList.Extent() == 1)
        aFreeBoundMap.Add(anEdge);
    }
  }

  // unify faces in each shell separately
  TopExp_Explorer exps;
  for (exps.Init(myShape, TopAbs_SHELL); exps.More(); exps.Next())
    IntUnifyFaces(exps.Current(), aGMapEdgeFaces, aGMapFaceShells, aFreeBoundMap);

  // gather all faces out of shells in one compound and unify them at once
  BRep_Builder    aBB;
  TopoDS_Compound aCmp;
  aBB.MakeCompound(aCmp);
  Standard_Integer nbf = 0;
  for (exps.Init(myShape, TopAbs_FACE, TopAbs_SHELL); exps.More(); exps.Next(), nbf++)
    aBB.Add(aCmp, exps.Current());

  if (nbf > 0)
  {
    // No connection to shells, thus no need to pass the face-shell map
    IntUnifyFaces(aCmp, aGMapEdgeFaces, DataMapOfShapeMapOfShape(), aFreeBoundMap);
  }

  myShape = myContext->Apply(myShape);
}

//=================================================================================================

static void SetFixWireModes(ShapeFix_Face& theSff)
{
  Handle(ShapeFix_Wire) aFixWire                  = theSff.FixWireTool();
  aFixWire->FixSelfIntersectionMode()             = 0;
  aFixWire->FixNonAdjacentIntersectingEdgesMode() = 0;
  aFixWire->FixLackingMode()                      = 0;
  aFixWire->FixNotchedEdgesMode()                 = 0;
  aFixWire->ModifyTopologyMode()                  = Standard_False;
  aFixWire->ModifyRemoveLoopMode()                = 0;
  aFixWire->FixGapsByRangesMode()                 = Standard_False;
  aFixWire->FixSmallMode()                        = 0;
}

//=======================================================================
// function : isSameSets
// purpose  : Compares two sets of shapes. Returns true if they are the same,
//           false otherwise.
//=======================================================================

template <class Container>
static Standard_Boolean isSameSets(const Container* theFShells1, const Container* theFShells2)
{
  // If both are null - no problem
  if (theFShells1 == nullptr && theFShells2 == nullptr)
  {
    return Standard_True;
  }
  // If only one is null - not the same
  if (theFShells1 == nullptr || theFShells2 == nullptr)
  {
    return Standard_False;
  }
  // Both not null
  if (theFShells1->Extent() != theFShells2->Extent())
  {
    return Standard_False;
  }
  // number of shells in each set should be very small in normal cases - max 2.
  // thus just check if all objects of one are contained in the other and vice versa.
  for (typename Container::Iterator it1(*theFShells1), it2(*theFShells2); it1.More() && it2.More();
       it1.Next(), it2.Next())
  {
    if (!theFShells1->Contains(it2.Value()) || !theFShells2->Contains(it1.Value()))
    {
      return Standard_False;
    }
  }
  return Standard_True;
}

//=================================================================================================

void ShapeUpgrade_UnifySameDomain::IntUnifyFaces(
  const TopoDS_Shape&                              theInpShape,
  const TopTools_IndexedDataMapOfShapeListOfShape& theGMapEdgeFaces,
  const DataMapOfShapeMapOfShape&                  theGMapFaceShells,
  const TopTools_MapOfShape&                       theFreeBoundMap)
{
  // creating map of edge faces for the shape
  TopTools_IndexedDataMapOfShapeListOfShape aMapEdgeFaces;
  TopExp::MapShapesAndAncestors(theInpShape, TopAbs_EDGE, TopAbs_FACE, aMapEdgeFaces);

  // map of processed shapes
  TopTools_MapOfShape aProcessed;

  // processing each face
  TopExp_Explorer exp;
  for (exp.Init(theInpShape, TopAbs_FACE); exp.More(); exp.Next())
  {

    TopoDS_Face aFace = TopoDS::Face(exp.Current());

    if (aProcessed.Contains(aFace))
      continue;

    // Boundary edges for the new face
    TopTools_SequenceOfShape edges;
    TopTools_SequenceOfShape RemovedEdges;

    Standard_Integer dummy;
    AddOrdinaryEdges(edges, aFace, dummy, RemovedEdges);

    // Faces to get unified with the current faces
    TopTools_SequenceOfShape faces;

    // Add the current face for unification
    faces.Append(aFace);

    // surface and location to construct result
    TopLoc_Location      aBaseLocation;
    Handle(Geom_Surface) aBaseSurface = BRep_Tool::Surface(aFace);
    // Bug 33894: Prevent crash when face has no surface
    Standard_NullObject_Raise_if(aBaseSurface.IsNull(),
                                 "ShapeUpgrade_UnifySameDomain: Face has no surface");
    aBaseSurface                          = ClearRts(aBaseSurface);
    TopAbs_Orientation RefFaceOrientation = aFace.Orientation();

    // Take original surface
    TopoDS_Face  RefFace;
    BRep_Builder BB;
    BB.MakeFace(RefFace, aBaseSurface, aBaseLocation, 0.);
    RefFace.Orientation(RefFaceOrientation);
    TopTools_MapOfShape MapEdgesWithTemporaryPCurves; // map of edges not lying on RefFace
    // these edges may be updated by temporary pcurves

    Standard_Real Uperiod = (aBaseSurface->IsUPeriodic()) ? aBaseSurface->UPeriod() : 0.;
    Standard_Real Vperiod = (aBaseSurface->IsVPeriodic()) ? aBaseSurface->VPeriod() : 0.;

    // Get shells connected to the face (in normal cases should not be more than 2)
    const TopTools_MapOfShape* pFShells1 = theGMapFaceShells.Seek(aFace);

    // find adjacent faces to union
    Standard_Integer i;
    for (i = 1; i <= edges.Length(); i++)
    {
      TopoDS_Edge edge = TopoDS::Edge(edges(i));
      if (BRep_Tool::Degenerated(edge))
        continue;

      // get connectivity of the edge in the global shape
      const TopTools_ListOfShape& aGList = theGMapEdgeFaces.FindFromKey(edge);
      if (!myAllowInternal
          && (aGList.Extent() != 2 || myKeepShapes.Contains(edge)
              || theFreeBoundMap.Contains(edge)))
      {
        // non manifold case is not processed unless myAllowInternal
        continue;
      }
      //
      // Get the faces connected through the edge in the current shape
      const TopTools_ListOfShape& aList = aMapEdgeFaces.FindFromKey(edge);
      if (aList.Extent() < 2)
      {
        continue;
      }

      // for a planar face create and store pcurve of edge on face
      // to speed up all operations
      if (!mySafeInputMode && aBaseSurface->IsKind(STANDARD_TYPE(Geom_Plane)))
        BRepLib::BuildPCurveForEdgeOnPlane(edge, aFace);

      // get normal of the face to compare it with normals of other faces
      gp_Dir aDN1;
      //
      // take intermediate point on edge to compute the normal
      Standard_Real f, l;
      BRep_Tool::Range(edge, f, l);
      Standard_Real aTMid = (f + l) * .5;
      //
      Standard_Boolean bCheckNormals = GetNormalToSurface(aFace, edge, aTMid, aDN1);
      //
      // Process the faces
      TopTools_ListIteratorOfListOfShape anIter(aList);
      for (; anIter.More(); anIter.Next())
      {

        TopoDS_Face aCheckedFace = TopoDS::Face(anIter.Value());
        if (aCheckedFace.IsSame(aFace))
          continue;

        if (aProcessed.Contains(aCheckedFace))
          continue;

        // Get shells connected to the checked face
        const TopTools_MapOfShape* pFShells2 = theGMapFaceShells.Seek(aCheckedFace);
        // Faces can be unified only if the shells of faces connected to
        // these faces are the same. Otherwise, topology would be broken.
        if (!isSameSets(pFShells1, pFShells2))
        {
          continue;
        }

        if (bCheckNormals)
        {
          // get normal of checked face using the same parameter on edge
          gp_Dir aDN2;
          if (GetNormalToSurface(aCheckedFace, edge, aTMid, aDN2))
          {
            // and check if the adjacent faces are having approximately same normals
            Standard_Real anAngle = aDN1.Angle(aDN2);
            if (anAngle > myAngTol)
            {
              continue;
            }
          }
        }
        //
        if (IsSameDomain(aFace, aCheckedFace, myLinTol, myAngTol, myFacePlaneMap))
        {

          if (AddOrdinaryEdges(edges, aCheckedFace, dummy, RemovedEdges))
          {
            // sequence edges is modified
            i = dummy;
          }

          faces.Append(aCheckedFace);
          aProcessed.Add(aCheckedFace);
          break;
        }
      }
    }

    if (faces.Length() > 1)
    {
      if (myFacePlaneMap.IsBound(faces(1)))
      {
        const Handle(Geom_Plane)& aPlane = myFacePlaneMap(faces(1));
        TopLoc_Location           aLoc;
        BB.UpdateFace(RefFace, aPlane, aLoc, Precision::Confusion());
      }
      // Add correct pcurves for the reference surface to the edges of other faces
      TopoDS_Face F_RefFace = RefFace;
      F_RefFace.Orientation(TopAbs_FORWARD);
      AddPCurves(faces, F_RefFace, MapEdgesWithTemporaryPCurves);

      // fill in the connectivity map for selected faces
      TopTools_IndexedDataMapOfShapeListOfShape aMapEF;
      for (i = 1; i <= faces.Length(); i++)
      {
        TopExp::MapShapesAndAncestors(faces(i), TopAbs_EDGE, TopAbs_FACE, aMapEF);
      }
      // Collect keep edges and multi-connected edges, i.e. edges that are internal to
      // the set of selected faces and have connections to other faces.
      TopTools_ListOfShape aKeepEdges;
      for (i = 1; i <= aMapEF.Extent(); i++)
      {
        const TopTools_ListOfShape& aLF = aMapEF(i);
        if (aLF.Extent() == 2)
        {
          const TopoDS_Shape&         aE   = aMapEF.FindKey(i);
          const TopTools_ListOfShape& aGLF = theGMapEdgeFaces.FindFromKey(aE);
          if (aGLF.Extent() > 2 || myKeepShapes.Contains(aE) || theFreeBoundMap.Contains(aE))
          {
            aKeepEdges.Append(aE);
          }
        }
      }
      if (!aKeepEdges.IsEmpty())
      {
        if (!myAllowInternal)
        {
          // Remove from the selection the faces which have no other connect edges
          // and contain multi-connected edges and/or keep edges.
          TopTools_MapOfShape                anAvoidFaces;
          TopTools_ListIteratorOfListOfShape it(aKeepEdges);
          for (; it.More(); it.Next())
          {
            const TopoDS_Shape&         aE  = it.Value();
            const TopTools_ListOfShape& aLF = aMapEF.FindFromKey(aE);
            anAvoidFaces.Add(aLF.First());
            anAvoidFaces.Add(aLF.Last());
          }
          for (i = 1; i <= faces.Length(); i++)
          {
            if (anAvoidFaces.Contains(faces(i)))
            {
              // update the boundaries of merged area, for that
              // remove from 'edges' the edges of this face and add to 'edges'
              // the edges of this face that were not present in 'edges' before
              Standard_Boolean hasConnectAnotherFaces = Standard_False;
              TopExp_Explorer  ex(faces(i), TopAbs_EDGE);
              for (; ex.More() && !hasConnectAnotherFaces; ex.Next())
              {
                const TopoDS_Shape&         aE  = ex.Current();
                const TopTools_ListOfShape& aLF = aMapEF.FindFromKey(aE);
                if (aLF.Extent() > 1)
                {
                  for (it.Init(aLF); it.More() && !hasConnectAnotherFaces; it.Next())
                  {
                    if (!anAvoidFaces.Contains(it.Value()))
                      hasConnectAnotherFaces = Standard_True;
                  }
                }
              }
              if (!hasConnectAnotherFaces)
              {
                AddOrdinaryEdges(edges, faces(i), dummy, RemovedEdges);
                faces.Remove(i);
                i--;
              }
            }
          }
          // check if the faces with keep edges contained in
          // already updated the boundaries of merged area
          if (!faces.IsEmpty())
          {
            TopTools_MapOfShape aMapFaces;
            for (i = 1; i <= faces.Length(); i++)
            {
              aMapFaces.Add(faces(i));
            }
            for (it.Init(aKeepEdges); it.More(); it.Next())
            {
              const TopoDS_Shape&         aE  = it.Value();
              const TopTools_ListOfShape& aLF = aMapEF.FindFromKey(aE);
              if (aLF.Extent() < 2)
                continue;
              if (aMapFaces.Contains(aLF.First()) && aMapFaces.Contains(aLF.Last()))
              {
                for (i = 1; i <= faces.Length(); i++)
                {
                  if (faces(i).IsEqual(aLF.First()) || faces(i).IsEqual(aLF.Last()))
                  {
                    AddOrdinaryEdges(edges, faces(i), dummy, RemovedEdges);
                    faces.Remove(i);
                    i--;
                  }
                }
              }
            }
          }
        } // if (!myAllowInternal)
        else
        { // internal edges are allowed
          // add multi-connected and keep edges as internal in new face
          TopTools_ListIteratorOfListOfShape it(aKeepEdges);
          for (; it.More(); it.Next())
          {
            const TopoDS_Shape& aE = it.Value();
            edges.Append(aE.Oriented(TopAbs_INTERNAL));
          }
        }
      } // if (!aKeepEdges.IsEmpty())
    }   // if (faces.Length() > 1)

    TopTools_IndexedDataMapOfShapeListOfShape aMapEF;
    for (i = 1; i <= faces.Length(); i++)
      TopExp::MapShapesAndUniqueAncestors(faces(i), TopAbs_EDGE, TopAbs_FACE, aMapEF);

    // Correct orientation of edges
    for (Standard_Integer ii = 1; ii <= edges.Length(); ii++)
    {
      const TopoDS_Shape&         anEdge = edges(ii);
      Standard_Integer            indE   = aMapEF.FindIndex(anEdge);
      const TopTools_ListOfShape& aLF    = aMapEF(indE);
      if (myAllowInternal && myKeepShapes.Contains(anEdge) && aLF.Extent() == 2)
        edges(ii).Orientation(TopAbs_INTERNAL);

      if (anEdge.Orientation() != TopAbs_INTERNAL)
        edges(ii) = aMapEF.FindKey(indE);
    }

    // Exclude internal edges
    TopTools_IndexedMapOfShape InternalEdges;
    Standard_Integer           ind_e = 1;
    while (ind_e <= edges.Length())
    {
      const TopoDS_Shape& anEdge = edges(ind_e);
      if (anEdge.Orientation() == TopAbs_INTERNAL)
      {
        InternalEdges.Add(anEdge);
        edges.Remove(ind_e);
      }
      else
        ind_e++;
    }

    if (RefFaceOrientation == TopAbs_REVERSED)
      for (Standard_Integer ii = 1; ii <= edges.Length(); ii++)
        edges(ii).Reverse();
    TopoDS_Face F_RefFace = RefFace;
    F_RefFace.Orientation(TopAbs_FORWARD);

    // all faces collected in the sequence. Perform union of faces
    if (faces.Length() > 1)
    {
      Standard_Real       CoordTol = Precision::Confusion();
      TopTools_MapOfShape edgesMap;
      CoordTol = ComputeMinEdgeSize(edges, F_RefFace, edgesMap);
      CoordTol /= 10.;
      CoordTol = Max(CoordTol, Precision::Confusion());

      TopTools_IndexedDataMapOfShapeListOfShape VEmap;
      for (Standard_Integer ind = 1; ind <= edges.Length(); ind++)
        TopExp::MapShapesAndUniqueAncestors(edges(ind), TopAbs_VERTEX, TopAbs_EDGE, VEmap);

      // Try to find seam edge and an edge that is not seam but has 2 pcurves on the surface
      Standard_Boolean SeamFound = Standard_False, UseamFound = Standard_False,
                       VseamFound = Standard_False;
      TopoDS_Edge EdgeWith2pcurves;
      for (Standard_Integer ii = 1; ii <= faces.Length(); ii++)
      {
        const TopoDS_Face& face_ii     = TopoDS::Face(faces(ii));
        TopoDS_Wire        anOuterWire = BRepTools::OuterWire(face_ii);
        TopoDS_Iterator    itw(anOuterWire);
        for (; itw.More(); itw.Next())
        {
          const TopoDS_Edge& anEdge = TopoDS::Edge(itw.Value());
          if (BRep_Tool::IsClosed(anEdge, face_ii))
          {
            if (BRepTools::IsReallyClosed(anEdge, face_ii))
            {
              if (IsUiso(anEdge, face_ii))
                UseamFound = Standard_True;
              else
                VseamFound = Standard_True;
            }
            else
              EdgeWith2pcurves = anEdge;
          }
        }
      }
      SeamFound = UseamFound || VseamFound;

      Standard_Boolean aIsEdgeWith2pcurvesSmooth = Standard_False;
      if (myConcatBSplines && !EdgeWith2pcurves.IsNull() && !SeamFound)
      {
        const TopTools_ListOfShape& aFaceList = theGMapEdgeFaces.FindFromKey(EdgeWith2pcurves);
        const TopoDS_Face&          aFace1    = TopoDS::Face(aFaceList.First());
        const TopoDS_Face&          aFace2    = TopoDS::Face(aFaceList.Last());
        GeomAbs_Shape               anOrderOfCont =
          BRepLib::ContinuityOfFaces(EdgeWith2pcurves, aFace1, aFace2, myAngTol);
        aIsEdgeWith2pcurvesSmooth = (anOrderOfCont >= GeomAbs_G1);
      }

      if (aIsEdgeWith2pcurvesSmooth)
      {
        Handle(Geom2d_Curve) aPC1, aPC2;
        Standard_Real        aFirst, aLast;
        aPC1 = BRep_Tool::CurveOnSurface(EdgeWith2pcurves, F_RefFace, aFirst, aLast);
        EdgeWith2pcurves.Reverse();
        aPC2 = BRep_Tool::CurveOnSurface(EdgeWith2pcurves, F_RefFace, aFirst, aLast);
        gp_Pnt2d         aPnt1       = aPC1->Value(aFirst);
        gp_Pnt2d         aPnt2       = aPC2->Value(aFirst);
        Standard_Boolean anIsUclosed = (Abs(aPnt1.X() - aPnt2.X()) > Abs(aPnt1.Y() - aPnt2.Y()));
        Standard_Boolean aToMakeUPeriodic = Standard_False, aToMakeVPeriodic = Standard_False;
        if (anIsUclosed && Uperiod == 0.)
          aToMakeUPeriodic = Standard_True;
        if (!anIsUclosed && Vperiod == 0.)
          aToMakeVPeriodic = Standard_True;

        if (aToMakeUPeriodic || aToMakeVPeriodic)
        {
          Handle(Geom_BSplineSurface) aBSplineSurface =
            Handle(Geom_BSplineSurface)::DownCast(aBaseSurface);
          if (aBSplineSurface.IsNull())
          {
            Standard_Real    aTol   = 1.e-4;
            GeomAbs_Shape    aUCont = GeomAbs_C1, aVCont = GeomAbs_C1;
            Standard_Integer degU = 14, degV = 14;
            Standard_Integer nmax  = 16;
            Standard_Integer aPrec = 1;
            GeomConvert_ApproxSurface
              Approximator(aBaseSurface, aTol, aUCont, aVCont, degU, degV, nmax, aPrec);
            aBSplineSurface = Approximator.Surface();
          }

          if (aToMakeUPeriodic)
          {
            aBSplineSurface->SetUPeriodic();
            Uperiod = aBSplineSurface->UPeriod();
          }
          if (aToMakeVPeriodic)
          {
            aBSplineSurface->SetVPeriodic();
            Vperiod = aBSplineSurface->VPeriod();
          }

          // Update ref face and pcurves if the surface changed
          if (aBSplineSurface != aBaseSurface)
          {
            TopoDS_Face          OldRefFace = RefFace;
            Handle(Geom2d_Curve) NullPCurve;
            RefFace.Nullify();
            BB.MakeFace(RefFace, aBSplineSurface, aBaseLocation, 0.);
            for (Standard_Integer ii = 1; ii <= edges.Length(); ii++)
            {
              TopoDS_Edge          anEdge = TopoDS::Edge(edges(ii));
              Handle(Geom2d_Curve) aPCurve =
                BRep_Tool::CurveOnSurface(anEdge, OldRefFace, aFirst, aLast);
              if (MapEdgesWithTemporaryPCurves.Contains(anEdge))
                BB.UpdateEdge(anEdge, NullPCurve, OldRefFace, 0.);
              BB.UpdateEdge(anEdge, aPCurve, RefFace, 0.);
            }
            F_RefFace = RefFace;
            F_RefFace.Orientation(TopAbs_FORWARD);
          }
        }
      } // if (myConcatBSplines && !EdgeWith2pcurves.IsNull() && !SeamFound)

      // Perform relocating to new U-origin
      // Define boundaries in 2d space of RefFace
      Standard_Real    aPeriods[2]      = {Uperiod, Vperiod};
      Standard_Boolean anIsSeamFound[2] = {UseamFound, VseamFound};
      Standard_Real    aSurfMin[2], aSurfMax[2];
      aBaseSurface->Bounds(aSurfMin[0], aSurfMax[0], aSurfMin[1], aSurfMax[1]);

      for (Standard_Integer ii = 0; ii < 2; ii++)
        if (aPeriods[ii] != 0.)
        {
          // if seam edge exists, do nothing
          if (!anIsSeamFound[ii])
          {
            // try to find the origin of U in 2d space
            // so that all the faces are in [origin, origin + Uperiod]
            Standard_Real    aMinCoord, aMaxCoord; // Umin, Umax;
            Standard_Integer aNumberOfIntervals, i_face_max;
            if (!FindCoordBounds(faces,
                                 F_RefFace,
                                 aMapEF,
                                 edgesMap,
                                 ii + 1,
                                 aPeriods[ii],
                                 aMinCoord,
                                 aMaxCoord,
                                 aNumberOfIntervals,
                                 i_face_max))
            {
              break;
            }

            if (aMaxCoord - aMinCoord > aPeriods[ii] - 1.e-5)
              anIsSeamFound[ii] = Standard_True;
            else if (aNumberOfIntervals == 2)
            {
              TopTools_MapOfShape                                     UsedEdges;
              NCollection_DataMap<TopoDS_Shape, Handle(Geom2d_Curve)> EdgeNewPCurve;

              // Relocate pcurves to new U-origin
              RelocatePCurvesToNewUorigin(edges,
                                          faces(i_face_max),
                                          F_RefFace,
                                          CoordTol,
                                          ii + 1,
                                          aPeriods[ii],
                                          VEmap,
                                          EdgeNewPCurve,
                                          UsedEdges);

              // PCurves from unused edges (may be degenerated edges)
              for (Standard_Integer ind = 1; ind <= edges.Length(); ind++)
              {
                const TopoDS_Edge& anEdge = TopoDS::Edge(edges(ind));
                if (!UsedEdges.Contains(anEdge))
                {
                  Standard_Real        fpar, lpar;
                  Handle(Geom2d_Curve) aPCurve =
                    BRep_Tool::CurveOnSurface(anEdge, F_RefFace, fpar, lpar);
                  aPCurve = new Geom2d_TrimmedCurve(aPCurve, fpar, lpar);
                  EdgeNewPCurve.Bind(anEdge, aPCurve);
                }
              }

              // Restore VEmap
              VEmap.Clear();
              for (Standard_Integer ind = 1; ind <= edges.Length(); ind++)
                TopExp::MapShapesAndUniqueAncestors(edges(ind), TopAbs_VERTEX, TopAbs_EDGE, VEmap);

              // Find NewUmin and NewUmax
              Standard_Real NewCoordMin = RealLast(), NewCoordMax = RealFirst();
              for (Standard_Integer jj = 1; jj <= edges.Length(); jj++)
              {
                const Handle(Geom2d_Curve)& aPCurve = EdgeNewPCurve(edges(jj));
                UpdateBoundaries(aPCurve,
                                 aPCurve->FirstParameter(),
                                 aPCurve->LastParameter(),
                                 ii + 1,
                                 NewCoordMin,
                                 NewCoordMax);
              }

              if (NewCoordMax - NewCoordMin < aPeriods[ii] - CoordTol
                  && !(-Precision::Confusion() < NewCoordMin
                       && NewCoordMin < aPeriods[ii] + Precision::Confusion()
                       && -Precision::Confusion() < NewCoordMax
                       && NewCoordMax < aPeriods[ii] + Precision::Confusion()))
              {
                // we can build a face without seam edge:
                // update the edges with earlier computed relocated pcurves
                // fitting into (NewUorigin, NewUorigin + Uperiod)
                Standard_Real RestSpaceInCoord = aPeriods[ii] - (NewCoordMax - NewCoordMin);
                Standard_Real NewCoordOrigin   = NewCoordMin - RestSpaceInCoord / 2;
                if (NewCoordOrigin < aSurfMin[ii])
                  NewCoordOrigin = aSurfMin[ii];
                Handle(Geom_Surface) NewSurf;
                Standard_Boolean     anIsInU = (ii == 0);
                if (NewCoordOrigin == aSurfMin[ii])
                  NewSurf = aBaseSurface;
                else
                  NewSurf = new Geom_RectangularTrimmedSurface(aBaseSurface,
                                                               NewCoordOrigin,
                                                               NewCoordOrigin + aPeriods[ii],
                                                               anIsInU); // trim in U or V
                TopoDS_Face          OldRefFace = RefFace;
                Handle(Geom2d_Curve) NullPCurve;
                RefFace.Nullify();
                BB.MakeFace(RefFace, NewSurf, aBaseLocation, 0.);
                for (Standard_Integer jj = 1; jj <= edges.Length(); jj++)
                {
                  TopoDS_Edge anEdge = TopoDS::Edge(edges(jj));
                  if (MapEdgesWithTemporaryPCurves.Contains(anEdge))
                    BB.UpdateEdge(anEdge, NullPCurve, OldRefFace, 0.);
                  const Handle(Geom2d_Curve)& aPCurve = EdgeNewPCurve(anEdge);
                  BB.UpdateEdge(anEdge, aPCurve, RefFace, 0.);
                }
              }
            } // else (Umax - Umin < Uperiod - 1.e-5, no Useam)
          }   // if (!UseamFound)
        }     // if (Uperiod != 0.)
      UseamFound = anIsSeamFound[0];
      VseamFound = anIsSeamFound[1];
      ////////////////////////////////////
      F_RefFace = RefFace;
      F_RefFace.Orientation(TopAbs_FORWARD);

      TopTools_SequenceOfShape NewFaces, NewWires;

      if (Uperiod == 0 || Vperiod == 0)
      {
        // Set the "periods" for closed non-periodic surface
        TopLoc_Location      aLoc;
        Handle(Geom_Surface) aSurf = BRep_Tool::Surface(RefFace, aLoc);
        if (aSurf->IsKind(STANDARD_TYPE(Geom_RectangularTrimmedSurface)))
          aSurf = (Handle(Geom_RectangularTrimmedSurface)::DownCast(aSurf))->BasisSurface();
        Standard_Real Ufirst, Ulast, Vfirst, Vlast;
        aSurf->Bounds(Ufirst, Ulast, Vfirst, Vlast);
        if (Uperiod == 0 && aSurf->IsUClosed())
          Uperiod = Ulast - Ufirst;
        if (Vperiod == 0 && aSurf->IsVClosed())
          Vperiod = Vlast - Vfirst;
      }

      TopTools_MapOfShape UsedEdges;

      Standard_Real FaceUmin = RealLast();
      Standard_Real FaceVmin = RealLast();
      for (Standard_Integer ii = 1; ii <= edges.Length(); ii++)
      {
        const TopoDS_Edge&  anEdge = TopoDS::Edge(edges(ii));
        BRepAdaptor_Curve2d aBAcurve(anEdge, F_RefFace);
        gp_Pnt2d            aFirstPoint = aBAcurve.Value(aBAcurve.FirstParameter());
        gp_Pnt2d            aLastPoint  = aBAcurve.Value(aBAcurve.LastParameter());

        if (aFirstPoint.X() < FaceUmin)
          FaceUmin = aFirstPoint.X();
        if (aLastPoint.X() < FaceUmin)
          FaceUmin = aLastPoint.X();

        if (aFirstPoint.Y() < FaceVmin)
          FaceVmin = aFirstPoint.Y();
        if (aLastPoint.Y() < FaceVmin)
          FaceVmin = aLastPoint.Y();
      }

      // Building new wires from <edges>
      // and build faces
      while (!edges.IsEmpty())
      {
        // try to find non-degenerated edge
        TopoDS_Edge      StartEdge = TopoDS::Edge(edges(1));
        Standard_Integer istart    = 1;
        while (BRep_Tool::Degenerated(StartEdge) && istart < edges.Length())
        {
          istart++;
          StartEdge = TopoDS::Edge(edges(istart));
        }

        TopoDS_Wire aNewWire;
        BB.MakeWire(aNewWire);
        BB.Add(aNewWire, StartEdge);
        RemoveEdgeFromMap(StartEdge, VEmap);
        TopTools_IndexedMapOfShape SplittingVertices;

        Standard_Real        fpar, lpar;
        Handle(Geom2d_Curve) StartPCurve =
          BRep_Tool::CurveOnSurface(StartEdge, F_RefFace, fpar, lpar);
        TopoDS_Vertex StartVertex, CurVertex;
        TopExp::Vertices(StartEdge, StartVertex, CurVertex, Standard_True); // with orientation
        Standard_Real StartParam, CurParam;
        if (StartEdge.Orientation() == TopAbs_FORWARD)
        {
          StartParam = fpar;
          CurParam   = lpar;
        }
        else
        {
          StartParam = lpar;
          CurParam   = fpar;
        }
        gp_Pnt2d StartPoint = StartPCurve->Value(StartParam);
        gp_Pnt2d CurPoint   = StartPCurve->Value(CurParam);

        TopoDS_Edge CurEdge = StartEdge;
        for (;;) // loop till the end of current new wire
        {
          TopoDS_Edge NextEdge;
          gp_Pnt2d    NextPoint;

          TopTools_ListOfShape Elist;
          // const TopTools_ListOfShape& Elist = VEmap.FindFromKey(CurVertex);
          if (VEmap.Contains(CurVertex))
            Elist = VEmap.FindFromKey(CurVertex);
          TopTools_ListIteratorOfListOfShape itl(Elist);
          if (Elist.IsEmpty())
          {
            if (CurVertex.IsSame(StartVertex))
            {
              // Points of two vertices coincide in 3d but may be not in 2d
              if ((Uperiod != 0. && Abs(StartPoint.X() - CurPoint.X()) > Uperiod / 2)
                  || (Vperiod != 0.
                      && Abs(StartPoint.Y() - CurPoint.Y())
                           > Vperiod / 2)) // end of parametric space
              {
                //<edges> do not contain seams => we must reconstruct the seam up to <NextEdge>
                gp_Pnt2d      StartOfNextEdge;
                TopoDS_Vertex LastVertexOfSeam;
                ReconstructMissedSeam(RemovedEdges,
                                      F_RefFace,
                                      CurEdge,
                                      CurVertex,
                                      CurPoint,
                                      Uperiod,
                                      Vperiod,
                                      NextEdge,
                                      NextPoint);
              }
              else
              {
                break; // end of wire
              }
            }
          }

          if (NextEdge.IsNull())
          {
            Standard_Boolean EndOfWire = Standard_False;

            Standard_Boolean anIsOnSingularity = IsOnSingularity(Elist);
            if (!anIsOnSingularity && Elist.Extent() > 1)
              SplittingVertices.Add(CurVertex);

            TopTools_ListOfShape TmpElist, TrueElist;
            //<TrueElist> will be the list of candidates to become <NextEdge>
            for (itl.Initialize(Elist); itl.More(); itl.Next())
            {
              const TopoDS_Edge& anEdge = TopoDS::Edge(itl.Value());
              if (UsedEdges.Contains(anEdge))
                continue;
              TopoDS_Vertex aFirstVertex = TopExp::FirstVertex(anEdge, Standard_True);
              if (!aFirstVertex.IsSame(CurVertex))
                continue;
              TmpElist.Append(anEdge);
            }
            if (TmpElist.Extent() <= 1 || (Uperiod != 0. || Vperiod != 0))
              TrueElist.Assign(TmpElist);
            else
            {
              // we must choose the closest direction - the biggest angle
              Standard_Real        MaxAngle = RealFirst();
              TopoDS_Edge          TrueEdge;
              Handle(Geom2d_Curve) CurPCurve =
                BRep_Tool::CurveOnSurface(CurEdge, F_RefFace, fpar, lpar);
              CurParam = (CurEdge.Orientation() == TopAbs_FORWARD) ? lpar : fpar;
              gp_Vec2d CurDir;
              CurPCurve->D1(CurParam, CurPoint, CurDir);
              CurDir.Normalize();
              if (CurEdge.Orientation() == TopAbs_REVERSED)
                CurDir.Reverse();
              for (itl.Initialize(TmpElist); itl.More(); itl.Next())
              {
                const TopoDS_Edge&   anEdge = TopoDS::Edge(itl.Value());
                Handle(Geom2d_Curve) aPCurve =
                  BRep_Tool::CurveOnSurface(anEdge, F_RefFace, fpar, lpar);
                Standard_Real aParam = (anEdge.Orientation() == TopAbs_FORWARD) ? fpar : lpar;
                gp_Pnt2d      aPoint;
                gp_Vec2d      aDir;
                aPCurve->D1(aParam, aPoint, aDir);
                aDir.Normalize();
                if (anEdge.Orientation() == TopAbs_REVERSED)
                  aDir.Reverse();
                Standard_Real anAngle = CurDir.Angle(aDir);
                if (anAngle > MaxAngle)
                {
                  MaxAngle = anAngle;
                  TrueEdge = anEdge;
                }
              }
              TrueElist.Append(TrueEdge);
            }

            // Find next edge in TrueElist
            for (itl.Initialize(TrueElist); itl.More(); itl.Next())
            {
              const TopoDS_Edge& anEdge = TopoDS::Edge(itl.Value());

              Handle(Geom2d_Curve) aPCurve =
                BRep_Tool::CurveOnSurface(anEdge, F_RefFace, fpar, lpar);
              Standard_Real aParam = (anEdge.Orientation() == TopAbs_FORWARD) ? fpar : lpar;
              gp_Pnt2d      aPoint = aPCurve->Value(aParam);
              Standard_Real DiffU  = Abs(aPoint.X() - CurPoint.X());
              Standard_Real DiffV  = Abs(aPoint.Y() - CurPoint.Y());
              if (Uperiod != 0. && DiffU > CoordTol
                  && Abs(DiffU - Uperiod) > CoordTol) // may be it is a deg.vertex
                continue;
              if (Vperiod != 0. && DiffV > CoordTol
                  && Abs(DiffV - Vperiod) > CoordTol) // may be it is a deg.vertex
                continue;

              // Check: may be <CurPoint> and <aPoint> are on Period from each other
              if ((Uperiod != 0. && DiffU > Uperiod / 2)
                  || (Vperiod != 0. && DiffV > Vperiod / 2)) // end of parametric space
              {
                //<edges> do not contain seams => we must reconstruct the seam up to <NextEdge>
                gp_Pnt2d      StartOfNextEdge;
                TopoDS_Vertex LastVertexOfSeam;
                ReconstructMissedSeam(RemovedEdges,
                                      F_RefFace,
                                      CurEdge,
                                      CurVertex,
                                      CurPoint,
                                      Uperiod,
                                      Vperiod,
                                      NextEdge,
                                      NextPoint);

                // Check: may be it is the end
                if (LastVertexOfSeam.IsSame(StartVertex)
                    && Abs(StartPoint.X() - StartOfNextEdge.X()) < Uperiod / 2)
                  EndOfWire = Standard_True;

                break;
              }
              else
              {
                NextEdge                = anEdge;
                Standard_Real LastParam = (NextEdge.Orientation() == TopAbs_FORWARD) ? lpar : fpar;
                NextPoint               = aPCurve->Value(LastParam);
                break;
              }
            } // for (itl.Initialize(TrueElist); itl.More(); itl.Next())

            if (EndOfWire)
              break;
          }

          if (NextEdge.IsNull())
          {
            if (Uperiod != 0. || Vperiod != 0.)
            {
              if (CurVertex.IsSame(StartVertex)
                  && (Uperiod == 0. || Abs(StartPoint.X() - CurPoint.X()) < Uperiod / 2)
                  && (Vperiod == 0. || Abs(StartPoint.Y() - CurPoint.Y()) < Vperiod / 2))
                break; // end of wire

              ReconstructMissedSeam(RemovedEdges,
                                    F_RefFace,
                                    CurEdge,
                                    CurVertex,
                                    CurPoint,
                                    Uperiod,
                                    Vperiod,
                                    NextEdge,
                                    NextPoint);
              if (NextEdge.IsNull())
              {
                return;
              }
            }
            else
              return;
          }
          CurPoint  = NextPoint;
          CurEdge   = NextEdge;
          CurVertex = TopExp::LastVertex(CurEdge, Standard_True); // with orientation
          BB.Add(aNewWire, CurEdge);
          UsedEdges.Add(CurEdge);
          RemoveEdgeFromMap(CurEdge, VEmap);
        } // for (;;)

        aNewWire.Closed(Standard_True);
        UsedEdges.Add(StartEdge);

        // Remove used edges from sequence
        Standard_Integer ind = 1;
        while (ind <= edges.Length())
        {
          if (UsedEdges.Contains(edges(ind)))
            edges.Remove(ind);
          else
            ind++;
        }

        // add just built wire to current face or save it in the sequence of wires
        Standard_Boolean EdgeOnBoundOfSurfFound = Standard_False;
        TopoDS_Iterator  itw(aNewWire);
        for (; itw.More(); itw.Next())
        {
          const TopoDS_Edge& anEdge = TopoDS::Edge(itw.Value());
          if (BRep_Tool::IsClosed(anEdge, RefFace))
          {
            EdgeOnBoundOfSurfFound = Standard_True;
            break;
          }
        }
        if (EdgeOnBoundOfSurfFound) // this wire can not be a hole
        {
          TopLoc_Location      aLoc;
          Handle(Geom_Surface) aSurf = BRep_Tool::Surface(RefFace, aLoc);
          TopoDS_Face          aResult;
          BB.MakeFace(aResult, aSurf, aLoc, 0);
          BB.Add(aResult, aNewWire);
          aResult.Orientation(RefFaceOrientation);
          NewFaces.Append(aResult);
        }
        else // may be this wire is a hole
        {
          // split this wire if needed
          if (!SplittingVertices.IsEmpty())
            SplitWire(aNewWire, F_RefFace, SplittingVertices, NewWires);
          else
            NewWires.Append(aNewWire);
        }
      } // while (!edges.IsEmpty())

      // Build wires from internal edges
      TopTools_IndexedDataMapOfShapeListOfShape IntVEmap;
      for (Standard_Integer ii = 1; ii <= InternalEdges.Extent(); ii++)
        TopExp::MapShapesAndAncestors(InternalEdges(ii), TopAbs_VERTEX, TopAbs_EDGE, IntVEmap);
      TopTools_SequenceOfShape InternalWires;
      while (!InternalEdges.IsEmpty())
      {
        TopoDS_Edge aFirstEdge = TopoDS::Edge(InternalEdges(1));
        InternalEdges.RemoveFromIndex(1);
        TopoDS_Wire anInternalWire;
        BB.MakeWire(anInternalWire);
        BB.Add(anInternalWire, aFirstEdge);
        TopoDS_Edge EndEdges[2];
        EndEdges[0] = EndEdges[1] = aFirstEdge;
        TopoDS_Vertex VV[2];
        TopExp::Vertices(aFirstEdge, VV[0], VV[1]);
        for (;;)
        {
          if (VV[0].IsSame(VV[1])) // closed wire
            break;
          Standard_Boolean found = Standard_False;
          for (Standard_Integer ii = 0; ii < 2; ii++)
          {
            const TopTools_ListOfShape&        Elist = IntVEmap.FindFromKey(VV[ii]);
            TopTools_ListIteratorOfListOfShape itl(Elist);
            for (; itl.More(); itl.Next())
            {
              TopoDS_Edge anEdge = TopoDS::Edge(itl.Value());
              if (anEdge.IsSame(EndEdges[ii]))
                continue;
              found = Standard_True;
              InternalEdges.RemoveKey(anEdge);
              BB.Add(anInternalWire, anEdge);
              TopoDS_Vertex V1, V2;
              TopExp::Vertices(anEdge, V1, V2);
              VV[ii]       = (V1.IsSame(VV[ii])) ? V2 : V1;
              EndEdges[ii] = anEdge;
              break;
            }
          }
          if (!found) // end of open wire
            break;
        }
        InternalWires.Append(anInternalWire);
      }

      // Insert new faces instead of old ones
      if (NewFaces.IsEmpty())
      {
        // one face without seam
        TopLoc_Location      aLoc;
        Handle(Geom_Surface) aSurf = BRep_Tool::Surface(RefFace, aLoc);
        TopoDS_Face          aResult;
        BB.MakeFace(aResult, aSurf, aLoc, 0.);
        for (Standard_Integer ii = 1; ii <= NewWires.Length(); ii++)
          BB.Add(aResult, NewWires(ii));
        for (Standard_Integer ii = 1; ii <= InternalWires.Length(); ii++)
          BB.Add(aResult, InternalWires(ii));
        aResult.Orientation(RefFaceOrientation);
        myContext->Merge(faces, aResult);
        // Update the map Face-NewFace
        for (Standard_Integer jj = 1; jj <= faces.Length(); jj++)
          myFaceNewFace.Bind(faces(jj), aResult);
      }
      else if (NewFaces.Length() == 1)
      {
        TopoDS_Shape aNewFace = NewFaces(1).Oriented(TopAbs_FORWARD);
        for (Standard_Integer ii = 1; ii <= NewWires.Length(); ii++)
          BB.Add(aNewFace, NewWires(ii));
        for (Standard_Integer ii = 1; ii <= InternalWires.Length(); ii++)
          BB.Add(aNewFace, InternalWires(ii));
        myContext->Merge(faces, NewFaces(1));
        // Update the map Face-NewFace
        for (Standard_Integer jj = 1; jj <= faces.Length(); jj++)
          myFaceNewFace.Bind(faces(jj), NewFaces(1));
      }
      else
      {
        // Insert new wires and internal wires into correspondent faces
        InsertWiresIntoFaces(NewWires, NewFaces, RefFace);
        InsertWiresIntoFaces(InternalWires, NewFaces, RefFace);

        NCollection_Sequence<TopTools_MapOfShape> Emaps;
        for (Standard_Integer ii = 1; ii <= faces.Length(); ii++)
        {
          TopTools_MapOfShape aEmap;
          TopExp::MapShapes(faces(ii), aEmap);
          Emaps.Append(aEmap);
        }
        for (Standard_Integer ii = 1; ii <= NewFaces.Length(); ii++)
        {
          TopTools_SequenceOfShape facesForThisFace;
          TopTools_MapOfShape      UsedFaces;
          TopExp_Explorer          Explo(NewFaces(ii), TopAbs_EDGE);
          for (; Explo.More(); Explo.Next())
          {
            const TopoDS_Edge& anEdge = TopoDS::Edge(Explo.Current());
            if (BRep_Tool::Degenerated(anEdge) || BRep_Tool::IsClosed(anEdge, RefFace))
              continue;
            Standard_Integer jj;
            for (jj = 1; jj <= Emaps.Length(); jj++)
              if (Emaps(jj).Contains(anEdge))
                break;
            if (UsedFaces.Add(faces(jj)))
              facesForThisFace.Append(faces(jj));
          }
          myContext->Merge(facesForThisFace, NewFaces(ii));
          // Update the map Face-NewFace
          for (Standard_Integer jj = 1; jj <= facesForThisFace.Length(); jj++)
            myFaceNewFace.Bind(facesForThisFace(jj), NewFaces(ii));
        }
      }
    } // if (faces.Length() > 1)
  }   // end processing each face
}

//=================================================================================================

void ShapeUpgrade_UnifySameDomain::UnifyEdges()
{
  TopoDS_Shape aRes = myContext->Apply(myShape);
  // creating map of edge faces
  TopTools_IndexedDataMapOfShapeListOfShape aMapEdgeFaces;
  TopExp::MapShapesAndAncestors(aRes, TopAbs_EDGE, TopAbs_FACE, aMapEdgeFaces);
  // creating map of vertex edges
  TopTools_IndexedDataMapOfShapeListOfShape aMapEdgesVertex;
  TopExp::MapShapesAndUniqueAncestors(aRes, TopAbs_VERTEX, TopAbs_EDGE, aMapEdgesVertex);
  // creating map of vertex faces
  TopTools_IndexedDataMapOfShapeListOfShape aVFmap;
  TopExp::MapShapesAndUniqueAncestors(aRes, TopAbs_VERTEX, TopAbs_FACE, aVFmap);

  if (mySafeInputMode)
    UpdateMapOfShapes(myKeepShapes, myContext);

  // Sequence of the edges of the shape
  TopTools_SequenceOfShape aSeqEdges;
  const Standard_Integer   aNbE = aMapEdgeFaces.Extent();
  for (Standard_Integer i = 1; i <= aNbE; ++i)
    aSeqEdges.Append(aMapEdgeFaces.FindKey(i));

  // Prepare map of shared vertices (with the number of connected edges greater then 2)
  TopTools_MapOfShape aSharedVert;
  CheckSharedVertices(aSeqEdges, aMapEdgesVertex, myKeepShapes, aSharedVert);
  // Merge the edges avoiding removal of the shared vertices
  Standard_Boolean isMerged = MergeSeq(aSeqEdges, aVFmap, aSharedVert);
  // Collect faces to rebuild
  TopTools_IndexedMapOfShape aChangedFaces;
  if (isMerged)
  {
    for (Standard_Integer i = 1; i <= aNbE; ++i)
    {
      const TopoDS_Shape& aE = aMapEdgeFaces.FindKey(i);
      if (myContext->IsRecorded(aE))
      {
        TopTools_ListIteratorOfListOfShape it(aMapEdgeFaces(i));
        for (; it.More(); it.Next())
          aChangedFaces.Add(it.Value());
      }
    }
  }

  // fix changed faces and replace them in the local context
  constexpr Standard_Real aPrec = Precision::Confusion();
  for (Standard_Integer i = 1; i <= aChangedFaces.Extent(); i++)
  {
    TopoDS_Face aFace = TopoDS::Face(myContext->Apply(aChangedFaces.FindKey(i)));
    if (aFace.IsNull())
      continue;

    // for a planar face create and store pcurve of edge on face
    // to speed up all operations; but this is allowed only when non-safe mode in force
    if (!mySafeInputMode)
    {
      TopLoc_Location      aLoc;
      Handle(Geom_Surface) aSurface = BRep_Tool::Surface(aFace, aLoc);
      aSurface                      = ClearRts(aSurface);
      if (aSurface->IsKind(STANDARD_TYPE(Geom_Plane)))
      {
        TopTools_ListOfShape aLE;
        for (TopExp_Explorer anEx(aFace, TopAbs_EDGE); anEx.More(); anEx.Next())
          aLE.Append(anEx.Current());
        BRepLib::BuildPCurveForEdgesOnPlane(aLE, aFace);
      }
    }

    ShapeFix_Face sff(aFace);
    if (mySafeInputMode)
      sff.SetContext(myContext);
    sff.SetPrecision(aPrec);
    sff.SetMinTolerance(aPrec);
    sff.SetMaxTolerance(Max(1., aPrec * 1000.));
    sff.FixOrientationMode()         = 0;
    sff.FixAddNaturalBoundMode()     = 0;
    sff.FixIntersectingWiresMode()   = 0;
    sff.FixLoopWiresMode()           = 0;
    sff.FixSplitFaceMode()           = 0;
    sff.FixPeriodicDegeneratedMode() = 0;
    SetFixWireModes(sff);
    sff.Perform();
    TopoDS_Shape aNewFace = sff.Face();
    myContext->Replace(aFace, aNewFace);
  }

  if (aChangedFaces.Extent() > 0)
  {
    // fix changed shell and replace it in the local context
    TopoDS_Shape     aRes1     = myContext->Apply(aRes);
    Standard_Boolean isChanged = Standard_False;
    TopExp_Explorer  expsh;
    for (expsh.Init(aRes1, TopAbs_SHELL); expsh.More(); expsh.Next())
    {
      TopoDS_Shell           aShell = TopoDS::Shell(expsh.Current());
      Handle(ShapeFix_Shell) sfsh   = new ShapeFix_Shell;
      sfsh->FixFaceOrientation(aShell);
      TopoDS_Shape aNewShell = sfsh->Shell();
      if (!aNewShell.IsSame(aShell))
      {
        myContext->Replace(aShell, aNewShell);
        isChanged = Standard_True;
      }
    }
    if (isChanged)
      aRes1 = myContext->Apply(aRes1);
    myContext->Replace(myShape, aRes1);
  }

  myShape = myContext->Apply(myShape);
}

//=======================================================================
// function : Build
// purpose  : builds the resulting shape
//=======================================================================
void ShapeUpgrade_UnifySameDomain::Build()
{
  TopExp::MapShapesAndAncestors(myInitShape, TopAbs_EDGE, TopAbs_FACE, myEFmap);

  if (myUnifyFaces)
    UnifyFaces();
  if (myUnifyEdges)
    UnifyEdges();

  // Fill the history of modifications during the operation
  FillHistory();
}

//=======================================================================
// function : FillHistory
// purpose  : Fill the history of modifications during the operation
//=======================================================================
void ShapeUpgrade_UnifySameDomain::FillHistory()
{
  if (myHistory.IsNull())
    // History is not requested
    return;

  // Only Vertices, Edges and Faces can be modified during unification.
  // Thus, only these kind of shapes should be checked.

  // Get history from the context.
  // It contains all modifications of the operation. Some of these
  // modifications become not relevant and should be filtered.
  Handle(BRepTools_History) aCtxHistory = myContext->History();

  // Explore the history of the context and fill
  // the history of UnifySameDomain algorithm
  Handle(BRepTools_History) aUSDHistory = new BRepTools_History();

  // Map all Vertices, Edges, Faces and Solids in the input shape
  TopTools_IndexedMapOfShape aMapInputShape;
  TopExp::MapShapes(myInitShape, TopAbs_VERTEX, aMapInputShape);
  TopExp::MapShapes(myInitShape, TopAbs_EDGE, aMapInputShape);
  TopExp::MapShapes(myInitShape, TopAbs_FACE, aMapInputShape);
  TopExp::MapShapes(myInitShape, TopAbs_SOLID, aMapInputShape);

  // Map all Vertices, Edges, Faces and Solids in the result shape
  TopTools_IndexedMapOfShape aMapResultShapes;
  TopExp::MapShapes(myShape, TopAbs_VERTEX, aMapResultShapes);
  TopExp::MapShapes(myShape, TopAbs_EDGE, aMapResultShapes);
  TopExp::MapShapes(myShape, TopAbs_FACE, aMapResultShapes);
  TopExp::MapShapes(myShape, TopAbs_SOLID, aMapResultShapes);

  // Iterate on all input shapes and get their modifications
  Standard_Integer i, aNb = aMapInputShape.Extent();
  for (i = 1; i <= aNb; ++i)
  {
    const TopoDS_Shape& aS = aMapInputShape(i);

    // Check the shape itself to be present in the result
    if (aMapResultShapes.Contains(aS))
    {
      // The shape is present in the result as is, thus has not been modified
      continue;
    }

    // Check if the shape has been modified during the operation
    const TopTools_ListOfShape& aLSImages = aCtxHistory->Modified(aS);
    if (aLSImages.IsEmpty())
    {
      // The shape has not been modified and not present in the result,
      // thus it has been removed
      aUSDHistory->Remove(aS);
      continue;
    }

    // Check the images of the shape to be present in the result
    Standard_Boolean                   bRemoved = Standard_True;
    TopTools_ListIteratorOfListOfShape aItLSIm(aLSImages);
    for (; aItLSIm.More(); aItLSIm.Next())
    {
      const TopoDS_Shape& aSIm = aItLSIm.Value();
      if (aMapResultShapes.Contains(aSIm))
      {
        if (!aSIm.IsSame(aS))
          // Image is found in the result, thus the shape has been modified
          aUSDHistory->AddModified(aS, aSIm);
        bRemoved = Standard_False;
      }
    }

    if (bRemoved)
    {
      // No images are found in the result, thus the shape has been removed
      aUSDHistory->Remove(aS);
    }
  }

  // Merge the history of the operation into global history
  myHistory->Merge(aUSDHistory);
}

void SplitWire(const TopoDS_Wire&                theWire,
               const TopoDS_Face&                theFace,
               const TopTools_IndexedMapOfShape& theVmap,
               TopTools_SequenceOfShape&         theWireSeq)
{
  TopTools_DataMapOfShapeListOfShape aVEmap;

  TopTools_MapOfShape aEmap;
  TopoDS_Iterator     itw(theWire);
  for (; itw.More(); itw.Next())
  {
    const TopoDS_Edge& anEdge = TopoDS::Edge(itw.Value());
    if (!aEmap.Add(anEdge))
      continue;
    if (anEdge.Orientation() != TopAbs_FORWARD && anEdge.Orientation() != TopAbs_REVERSED)
      continue;

    const TopoDS_Vertex& aVertex = TopExp::FirstVertex(anEdge, Standard_True); // with orientation
    if (aVEmap.IsBound(aVertex))
      aVEmap(aVertex).Append(anEdge);
    else
    {
      TopTools_ListOfShape aElist;
      aElist.Append(anEdge);
      aVEmap.Bind(aVertex, aElist);
    }
  }

  BRep_Builder aBB;
  for (Standard_Integer ii = 1; ii <= theVmap.Extent(); ii++)
  {
    const TopoDS_Vertex&               anOrigin  = TopoDS::Vertex(theVmap(ii));
    TopTools_ListOfShape&              aBranches = aVEmap(anOrigin);
    TopTools_ListIteratorOfListOfShape anItl(aBranches);
    while (anItl.More())
    {
      TopoDS_Edge CurEdge = TopoDS::Edge(anItl.Value());
      aBranches.Remove(anItl);

      TopoDS_Wire aNewWire;
      aBB.MakeWire(aNewWire);
      for (;;)
      {
        aBB.Add(aNewWire, CurEdge);

        // clang-format off
        const TopoDS_Vertex& aVertex = TopExp::LastVertex (CurEdge, Standard_True); //with orientation
        // clang-format on
        if (aVertex.IsSame(anOrigin))
          break;

        if (!aVEmap.IsBound(aVertex))
          break;

        TopTools_ListOfShape& aElist = aVEmap(aVertex);
        if (aElist.Extent() == 0)
          break;

        if (aElist.Extent() == 1)
        {
          CurEdge = TopoDS::Edge(aElist.First());
          aElist.Clear();
        }
        else
        {
          Standard_Real        fpar, lpar;
          Handle(Geom2d_Curve) aPCurve = BRep_Tool::CurveOnSurface(CurEdge, theFace, fpar, lpar);
          Standard_Real        aParam  = (CurEdge.Orientation() == TopAbs_FORWARD) ? lpar : fpar;
          gp_Pnt2d             aPoint;
          gp_Vec2d             CurDir;
          aPCurve->D1(aParam, aPoint, CurDir);
          CurDir.Normalize();
          if (CurEdge.Orientation() == TopAbs_REVERSED)
            CurDir.Reverse();
          // choose the rightest direction - the smallest angle
          Standard_Real                      MinAngle = RealLast();
          TopoDS_Edge                        NextEdge;
          TopTools_ListIteratorOfListOfShape aLocalIter(aElist);
          for (; aLocalIter.More(); aLocalIter.Next())
          {
            const TopoDS_Edge& anEdge = TopoDS::Edge(aLocalIter.Value());
            aPCurve                   = BRep_Tool::CurveOnSurface(anEdge, theFace, fpar, lpar);
            aParam                    = (anEdge.Orientation() == TopAbs_FORWARD) ? fpar : lpar;
            gp_Vec2d aDir;
            aPCurve->D1(aParam, aPoint, aDir);
            aDir.Normalize();
            if (anEdge.Orientation() == TopAbs_REVERSED)
              aDir.Reverse();
            Standard_Real anAngle = CurDir.Angle(aDir);
            if (anAngle < MinAngle)
            {
              MinAngle = anAngle;
              NextEdge = anEdge;
            }
          }
          CurEdge = NextEdge;
          // Remove <CurEdge> from list
          for (aLocalIter.Initialize(aElist); aLocalIter.More(); aLocalIter.Next())
            if (CurEdge.IsSame(aLocalIter.Value()))
            {
              aElist.Remove(aLocalIter);
              break;
            }
        } // else (more than one edge)
      }   // for (;;)
      theWireSeq.Append(aNewWire);
    } // while (anItl.More())
  }
}<|MERGE_RESOLUTION|>--- conflicted
+++ resolved
@@ -542,10 +542,6 @@
           aCoordMin     = aLastPoint.Coord(theIndCoord);
           anOrientation = TopAbs_REVERSED;
         }
-<<<<<<< HEAD
-      } // if (EdgesOfFirstFace.Contains(anEdge))
-    }   // for (Standard_Integer ii = 1; ii <= edges.Length(); ii++)
-=======
       }
       else
       {
@@ -564,7 +560,6 @@
         }
       }
     }
->>>>>>> 06f6a5af
 
     if (aStartEdge.IsNull()) // all contours are passed
     {
